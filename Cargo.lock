[[package]]
name = "aho-corasick"
version = "0.6.8"
source = "registry+https://github.com/rust-lang/crates.io-index"
dependencies = [
 "memchr 2.0.2 (registry+https://github.com/rust-lang/crates.io-index)",
]

[[package]]
name = "ansi_term"
version = "0.11.0"
source = "registry+https://github.com/rust-lang/crates.io-index"
dependencies = [
 "winapi 0.3.5 (registry+https://github.com/rust-lang/crates.io-index)",
]

[[package]]
name = "ast"
version = "0.1.0"
dependencies = [
 "codespan 0.2.0 (registry+https://github.com/rust-lang/crates.io-index)",
 "debug 0.1.0",
 "indices 0.1.0",
 "intern 0.1.0",
 "lark-debug-derive 0.1.0",
 "lark-entity 0.1.0",
 "lark-error 0.1.0",
 "lark-seq 0.1.0",
 "lark-string 0.1.0",
 "log 0.4.6 (registry+https://github.com/rust-lang/crates.io-index)",
 "parking_lot 0.6.4 (registry+https://github.com/rust-lang/crates.io-index)",
 "parser 0.1.0",
 "salsa 0.8.0 (registry+https://github.com/rust-lang/crates.io-index)",
]

[[package]]
name = "atty"
version = "0.2.11"
source = "registry+https://github.com/rust-lang/crates.io-index"
dependencies = [
 "libc 0.2.43 (registry+https://github.com/rust-lang/crates.io-index)",
 "termion 1.5.1 (registry+https://github.com/rust-lang/crates.io-index)",
 "winapi 0.3.5 (registry+https://github.com/rust-lang/crates.io-index)",
]

[[package]]
name = "backtrace"
version = "0.3.9"
source = "registry+https://github.com/rust-lang/crates.io-index"
dependencies = [
 "backtrace-sys 0.1.24 (registry+https://github.com/rust-lang/crates.io-index)",
 "cfg-if 0.1.5 (registry+https://github.com/rust-lang/crates.io-index)",
 "libc 0.2.43 (registry+https://github.com/rust-lang/crates.io-index)",
 "rustc-demangle 0.1.9 (registry+https://github.com/rust-lang/crates.io-index)",
 "winapi 0.3.5 (registry+https://github.com/rust-lang/crates.io-index)",
]

[[package]]
name = "backtrace-sys"
version = "0.1.24"
source = "registry+https://github.com/rust-lang/crates.io-index"
dependencies = [
 "cc 1.0.23 (registry+https://github.com/rust-lang/crates.io-index)",
 "libc 0.2.43 (registry+https://github.com/rust-lang/crates.io-index)",
]

[[package]]
name = "bimap"
version = "0.1.5"
source = "registry+https://github.com/rust-lang/crates.io-index"

[[package]]
name = "bitflags"
version = "1.0.4"
source = "registry+https://github.com/rust-lang/crates.io-index"

[[package]]
name = "byteorder"
version = "1.2.6"
source = "registry+https://github.com/rust-lang/crates.io-index"

[[package]]
name = "cc"
version = "1.0.23"
source = "registry+https://github.com/rust-lang/crates.io-index"

[[package]]
name = "cfg-if"
version = "0.1.5"
source = "registry+https://github.com/rust-lang/crates.io-index"

[[package]]
name = "chrono"
version = "0.4.6"
source = "registry+https://github.com/rust-lang/crates.io-index"
dependencies = [
 "num-integer 0.1.39 (registry+https://github.com/rust-lang/crates.io-index)",
 "num-traits 0.2.6 (registry+https://github.com/rust-lang/crates.io-index)",
 "time 0.1.40 (registry+https://github.com/rust-lang/crates.io-index)",
]

[[package]]
name = "cloudabi"
version = "0.0.3"
source = "registry+https://github.com/rust-lang/crates.io-index"
dependencies = [
 "bitflags 1.0.4 (registry+https://github.com/rust-lang/crates.io-index)",
]

[[package]]
name = "codespan"
version = "0.2.0"
source = "registry+https://github.com/rust-lang/crates.io-index"
dependencies = [
 "failure 0.1.2 (registry+https://github.com/rust-lang/crates.io-index)",
 "itertools 0.7.8 (registry+https://github.com/rust-lang/crates.io-index)",
]

[[package]]
name = "codespan-reporting"
version = "0.2.0"
source = "registry+https://github.com/rust-lang/crates.io-index"
dependencies = [
 "codespan 0.2.0 (registry+https://github.com/rust-lang/crates.io-index)",
 "termcolor 1.0.4 (registry+https://github.com/rust-lang/crates.io-index)",
]

[[package]]
name = "debug"
version = "0.1.0"
dependencies = [
 "indices 0.1.0",
]

[[package]]
name = "derive-new"
version = "0.5.5"
source = "registry+https://github.com/rust-lang/crates.io-index"
dependencies = [
 "proc-macro2 0.4.17 (registry+https://github.com/rust-lang/crates.io-index)",
 "quote 0.6.8 (registry+https://github.com/rust-lang/crates.io-index)",
 "syn 0.14.9 (registry+https://github.com/rust-lang/crates.io-index)",
]

[[package]]
name = "derive_more"
version = "0.12.0"
source = "registry+https://github.com/rust-lang/crates.io-index"
dependencies = [
 "proc-macro2 0.4.17 (registry+https://github.com/rust-lang/crates.io-index)",
 "quote 0.6.8 (registry+https://github.com/rust-lang/crates.io-index)",
 "rustc_version 0.2.3 (registry+https://github.com/rust-lang/crates.io-index)",
 "syn 0.14.9 (registry+https://github.com/rust-lang/crates.io-index)",
]

[[package]]
name = "diff"
version = "0.1.11"
source = "registry+https://github.com/rust-lang/crates.io-index"

[[package]]
name = "either"
version = "1.5.0"
source = "registry+https://github.com/rust-lang/crates.io-index"

[[package]]
name = "env_logger"
version = "0.5.13"
source = "registry+https://github.com/rust-lang/crates.io-index"
dependencies = [
 "atty 0.2.11 (registry+https://github.com/rust-lang/crates.io-index)",
 "humantime 1.1.1 (registry+https://github.com/rust-lang/crates.io-index)",
 "log 0.4.6 (registry+https://github.com/rust-lang/crates.io-index)",
 "regex 1.0.5 (registry+https://github.com/rust-lang/crates.io-index)",
 "termcolor 1.0.4 (registry+https://github.com/rust-lang/crates.io-index)",
]

[[package]]
name = "failure"
version = "0.1.2"
source = "registry+https://github.com/rust-lang/crates.io-index"
dependencies = [
 "backtrace 0.3.9 (registry+https://github.com/rust-lang/crates.io-index)",
 "failure_derive 0.1.2 (registry+https://github.com/rust-lang/crates.io-index)",
]

[[package]]
name = "failure_derive"
version = "0.1.2"
source = "registry+https://github.com/rust-lang/crates.io-index"
dependencies = [
 "proc-macro2 0.4.17 (registry+https://github.com/rust-lang/crates.io-index)",
 "quote 0.6.8 (registry+https://github.com/rust-lang/crates.io-index)",
 "syn 0.14.9 (registry+https://github.com/rust-lang/crates.io-index)",
 "synstructure 0.9.0 (registry+https://github.com/rust-lang/crates.io-index)",
]

[[package]]
name = "flexi_logger"
version = "0.9.2"
source = "registry+https://github.com/rust-lang/crates.io-index"
dependencies = [
 "chrono 0.4.6 (registry+https://github.com/rust-lang/crates.io-index)",
 "glob 0.2.11 (registry+https://github.com/rust-lang/crates.io-index)",
 "log 0.4.6 (registry+https://github.com/rust-lang/crates.io-index)",
 "regex 1.0.5 (registry+https://github.com/rust-lang/crates.io-index)",
]

[[package]]
name = "fuchsia-zircon"
version = "0.3.3"
source = "registry+https://github.com/rust-lang/crates.io-index"
dependencies = [
 "bitflags 1.0.4 (registry+https://github.com/rust-lang/crates.io-index)",
 "fuchsia-zircon-sys 0.3.3 (registry+https://github.com/rust-lang/crates.io-index)",
]

[[package]]
name = "fuchsia-zircon-sys"
version = "0.3.3"
source = "registry+https://github.com/rust-lang/crates.io-index"

[[package]]
name = "generational-arena"
version = "0.1.0"
source = "registry+https://github.com/rust-lang/crates.io-index"
dependencies = [
 "cfg-if 0.1.5 (registry+https://github.com/rust-lang/crates.io-index)",
]

[[package]]
name = "getopts"
version = "0.2.18"
source = "registry+https://github.com/rust-lang/crates.io-index"
dependencies = [
 "unicode-width 0.1.5 (registry+https://github.com/rust-lang/crates.io-index)",
]

[[package]]
name = "glob"
version = "0.2.11"
source = "registry+https://github.com/rust-lang/crates.io-index"

[[package]]
name = "humantime"
version = "1.1.1"
source = "registry+https://github.com/rust-lang/crates.io-index"
dependencies = [
 "quick-error 1.2.2 (registry+https://github.com/rust-lang/crates.io-index)",
]

[[package]]
name = "idna"
version = "0.1.5"
source = "registry+https://github.com/rust-lang/crates.io-index"
dependencies = [
 "matches 0.1.8 (registry+https://github.com/rust-lang/crates.io-index)",
 "unicode-bidi 0.3.4 (registry+https://github.com/rust-lang/crates.io-index)",
 "unicode-normalization 0.1.7 (registry+https://github.com/rust-lang/crates.io-index)",
]

[[package]]
name = "indexmap"
version = "1.0.1"
source = "registry+https://github.com/rust-lang/crates.io-index"

[[package]]
name = "indices"
version = "0.1.0"

[[package]]
name = "intern"
version = "0.1.0"
dependencies = [
 "indices 0.1.0",
 "map 0.1.0",
 "parking_lot 0.6.4 (registry+https://github.com/rust-lang/crates.io-index)",
]

[[package]]
name = "itertools"
version = "0.7.8"
source = "registry+https://github.com/rust-lang/crates.io-index"
dependencies = [
 "either 1.5.0 (registry+https://github.com/rust-lang/crates.io-index)",
]

[[package]]
name = "itoa"
version = "0.4.3"
source = "registry+https://github.com/rust-lang/crates.io-index"

[[package]]
name = "kernel32-sys"
version = "0.2.2"
source = "registry+https://github.com/rust-lang/crates.io-index"
dependencies = [
 "winapi 0.2.8 (registry+https://github.com/rust-lang/crates.io-index)",
 "winapi-build 0.1.1 (registry+https://github.com/rust-lang/crates.io-index)",
]

[[package]]
name = "lalrpop-util"
version = "0.16.0"
source = "registry+https://github.com/rust-lang/crates.io-index"

[[package]]
name = "language-reporting"
version = "0.2.0"
source = "registry+https://github.com/rust-lang/crates.io-index"
dependencies = [
 "codespan 0.2.0 (registry+https://github.com/rust-lang/crates.io-index)",
 "itertools 0.7.8 (registry+https://github.com/rust-lang/crates.io-index)",
 "log 0.4.6 (registry+https://github.com/rust-lang/crates.io-index)",
 "render-tree 0.1.0 (registry+https://github.com/rust-lang/crates.io-index)",
 "termcolor 1.0.4 (registry+https://github.com/rust-lang/crates.io-index)",
]

[[package]]
name = "languageserver-types"
version = "0.51.0"
source = "registry+https://github.com/rust-lang/crates.io-index"
dependencies = [
 "bitflags 1.0.4 (registry+https://github.com/rust-lang/crates.io-index)",
 "num-derive 0.2.2 (registry+https://github.com/rust-lang/crates.io-index)",
 "num-traits 0.2.6 (registry+https://github.com/rust-lang/crates.io-index)",
 "serde 1.0.79 (registry+https://github.com/rust-lang/crates.io-index)",
 "serde_derive 1.0.79 (registry+https://github.com/rust-lang/crates.io-index)",
 "serde_json 1.0.31 (registry+https://github.com/rust-lang/crates.io-index)",
 "url 1.7.1 (registry+https://github.com/rust-lang/crates.io-index)",
 "url_serde 0.2.0 (registry+https://github.com/rust-lang/crates.io-index)",
]

[[package]]
name = "lark"
version = "0.1.0"
dependencies = [
 "ast 0.1.0",
 "codespan 0.2.0 (registry+https://github.com/rust-lang/crates.io-index)",
 "codespan-reporting 0.2.0 (registry+https://github.com/rust-lang/crates.io-index)",
 "debug 0.1.0",
 "derive-new 0.5.5 (registry+https://github.com/rust-lang/crates.io-index)",
 "derive_more 0.12.0 (registry+https://github.com/rust-lang/crates.io-index)",
 "env_logger 0.5.13 (registry+https://github.com/rust-lang/crates.io-index)",
 "flexi_logger 0.9.2 (registry+https://github.com/rust-lang/crates.io-index)",
 "generational-arena 0.1.0 (registry+https://github.com/rust-lang/crates.io-index)",
 "indices 0.1.0",
 "intern 0.1.0",
 "itertools 0.7.8 (registry+https://github.com/rust-lang/crates.io-index)",
 "language-reporting 0.2.0 (registry+https://github.com/rust-lang/crates.io-index)",
 "languageserver-types 0.51.0 (registry+https://github.com/rust-lang/crates.io-index)",
 "lark-codegen 0.1.0",
 "lark-codegen2 0.1.0",
 "lark-debug-derive 0.1.0",
 "lark-entity 0.1.0",
 "lark-eval 0.1.0",
 "lark-hir 0.1.0",
 "lark-language-server 0.1.0",
 "lark-mir 0.1.0",
<<<<<<< HEAD
 "lark-mir2 0.1.0",
=======
 "lark-parser 0.1.0",
>>>>>>> d074087f
 "lark-query-system 0.1.0",
 "lark-seq 0.1.0",
 "lark-string 0.1.0",
 "lark-task-manager 0.1.0",
 "lark-test 0.1.0",
 "lark-ty 0.1.0",
 "lark-type-check 0.1.0",
 "lark-unify 0.1.0",
 "lazy_static 1.1.0 (registry+https://github.com/rust-lang/crates.io-index)",
 "log 0.4.6 (registry+https://github.com/rust-lang/crates.io-index)",
 "map 0.1.0",
 "parking_lot 0.6.4 (registry+https://github.com/rust-lang/crates.io-index)",
 "parser 0.1.0",
 "pretty_env_logger 0.2.4 (registry+https://github.com/rust-lang/crates.io-index)",
 "salsa 0.8.0 (registry+https://github.com/rust-lang/crates.io-index)",
 "seahash 3.0.5 (registry+https://github.com/rust-lang/crates.io-index)",
 "serde 1.0.79 (registry+https://github.com/rust-lang/crates.io-index)",
 "serde_derive 1.0.79 (registry+https://github.com/rust-lang/crates.io-index)",
 "serde_json 1.0.31 (registry+https://github.com/rust-lang/crates.io-index)",
 "smart-default 0.2.0 (registry+https://github.com/rust-lang/crates.io-index)",
 "termcolor 1.0.4 (registry+https://github.com/rust-lang/crates.io-index)",
 "text-diff 0.4.0 (registry+https://github.com/rust-lang/crates.io-index)",
 "typed-arena 1.4.1 (registry+https://github.com/rust-lang/crates.io-index)",
 "unicode-xid 0.1.0 (registry+https://github.com/rust-lang/crates.io-index)",
 "unindent 0.1.3 (registry+https://github.com/rust-lang/crates.io-index)",
 "url 1.7.1 (registry+https://github.com/rust-lang/crates.io-index)",
]

[[package]]
name = "lark-codegen"
version = "0.1.0"
dependencies = [
 "cc 1.0.23 (registry+https://github.com/rust-lang/crates.io-index)",
 "lark-mir 0.1.0",
 "tempfile 2.2.0 (registry+https://github.com/rust-lang/crates.io-index)",
]

[[package]]
name = "lark-codegen2"
version = "0.1.0"
dependencies = [
 "lark-mir 0.1.0",
 "lark-type-check 0.1.0",
]

[[package]]
name = "lark-debug-derive"
version = "0.1.0"
dependencies = [
 "proc-macro2 0.4.17 (registry+https://github.com/rust-lang/crates.io-index)",
 "quote 0.6.8 (registry+https://github.com/rust-lang/crates.io-index)",
 "syn 0.15.6 (registry+https://github.com/rust-lang/crates.io-index)",
]

[[package]]
name = "lark-entity"
version = "0.1.0"
dependencies = [
 "debug 0.1.0",
 "indices 0.1.0",
 "intern 0.1.0",
 "lark-debug-derive 0.1.0",
 "lark-error 0.1.0",
 "lark-string 0.1.0",
 "parking_lot 0.6.4 (registry+https://github.com/rust-lang/crates.io-index)",
 "parser 0.1.0",
]

[[package]]
name = "lark-error"
version = "0.1.0"
dependencies = [
 "debug 0.1.0",
 "lark-debug-derive 0.1.0",
 "lark-seq 0.1.0",
 "parser 0.1.0",
]

[[package]]
name = "lark-eval"
version = "0.1.0"
dependencies = [
 "lark-mir 0.1.0",
]

[[package]]
name = "lark-hir"
version = "0.1.0"
dependencies = [
 "ast 0.1.0",
 "debug 0.1.0",
 "indices 0.1.0",
 "intern 0.1.0",
 "lark-debug-derive 0.1.0",
 "lark-entity 0.1.0",
 "lark-error 0.1.0",
 "lark-seq 0.1.0",
 "lark-string 0.1.0",
 "lark-ty 0.1.0",
 "log 0.4.6 (registry+https://github.com/rust-lang/crates.io-index)",
 "map 0.1.0",
 "parking_lot 0.6.4 (registry+https://github.com/rust-lang/crates.io-index)",
 "parser 0.1.0",
 "salsa 0.8.0 (registry+https://github.com/rust-lang/crates.io-index)",
]

[[package]]
name = "lark-language-server"
version = "0.1.0"
dependencies = [
 "languageserver-types 0.51.0 (registry+https://github.com/rust-lang/crates.io-index)",
 "lark-task-manager 0.1.0",
 "serde 1.0.79 (registry+https://github.com/rust-lang/crates.io-index)",
 "serde_derive 1.0.79 (registry+https://github.com/rust-lang/crates.io-index)",
 "serde_json 1.0.31 (registry+https://github.com/rust-lang/crates.io-index)",
]

[[package]]
name = "lark-mir"
version = "0.1.0"

[[package]]
<<<<<<< HEAD
name = "lark-mir2"
version = "0.1.0"
dependencies = [
 "debug 0.1.0",
 "indices 0.1.0",
 "intern 0.1.0",
 "lark-debug-derive 0.1.0",
 "lark-entity 0.1.0",
 "lark-error 0.1.0",
 "lark-hir 0.1.0",
 "lark-ty 0.1.0",
 "lark-type-check 0.1.0",
 "map 0.1.0",
 "parser 0.1.0",
 "salsa 0.8.0 (registry+https://github.com/rust-lang/crates.io-index)",
=======
name = "lark-parser"
version = "0.1.0"
dependencies = [
 "debug 0.1.0",
 "derive-new 0.5.5 (registry+https://github.com/rust-lang/crates.io-index)",
 "indices 0.1.0",
 "intern 0.1.0",
 "itertools 0.7.8 (registry+https://github.com/rust-lang/crates.io-index)",
 "lark-debug-derive 0.1.0",
 "lark-entity 0.1.0",
 "lark-error 0.1.0",
 "lark-seq 0.1.0",
 "lark-string 0.1.0",
 "log 0.4.6 (registry+https://github.com/rust-lang/crates.io-index)",
 "map 0.1.0",
 "parking_lot 0.6.4 (registry+https://github.com/rust-lang/crates.io-index)",
 "parser 0.1.0",
 "pretty_env_logger 0.2.4 (registry+https://github.com/rust-lang/crates.io-index)",
 "salsa 0.8.0 (registry+https://github.com/rust-lang/crates.io-index)",
 "unicode-xid 0.1.0 (registry+https://github.com/rust-lang/crates.io-index)",
 "unindent 0.1.3 (registry+https://github.com/rust-lang/crates.io-index)",
>>>>>>> d074087f
]

[[package]]
name = "lark-query-system"
version = "0.1.0"
dependencies = [
 "ast 0.1.0",
 "codespan 0.2.0 (registry+https://github.com/rust-lang/crates.io-index)",
 "debug 0.1.0",
 "intern 0.1.0",
 "languageserver-types 0.51.0 (registry+https://github.com/rust-lang/crates.io-index)",
 "lark-entity 0.1.0",
 "lark-error 0.1.0",
 "lark-hir 0.1.0",
<<<<<<< HEAD
 "lark-mir2 0.1.0",
=======
 "lark-parser 0.1.0",
 "lark-string 0.1.0",
>>>>>>> d074087f
 "lark-task-manager 0.1.0",
 "lark-ty 0.1.0",
 "lark-type-check 0.1.0",
 "log 0.4.6 (registry+https://github.com/rust-lang/crates.io-index)",
 "map 0.1.0",
 "parking_lot 0.6.4 (registry+https://github.com/rust-lang/crates.io-index)",
 "parser 0.1.0",
 "salsa 0.8.0 (registry+https://github.com/rust-lang/crates.io-index)",
 "url 1.7.1 (registry+https://github.com/rust-lang/crates.io-index)",
]

[[package]]
name = "lark-seq"
version = "0.1.0"
dependencies = [
 "debug 0.1.0",
]

[[package]]
name = "lark-string"
version = "0.1.0"
dependencies = [
 "debug 0.1.0",
 "indices 0.1.0",
 "intern 0.1.0",
 "lark-debug-derive 0.1.0",
 "parking_lot 0.6.4 (registry+https://github.com/rust-lang/crates.io-index)",
]

[[package]]
name = "lark-task-manager"
version = "0.1.0"
dependencies = [
 "languageserver-types 0.51.0 (registry+https://github.com/rust-lang/crates.io-index)",
 "lark-mir 0.1.0",
 "map 0.1.0",
 "url 1.7.1 (registry+https://github.com/rust-lang/crates.io-index)",
]

[[package]]
name = "lark-test"
version = "0.1.0"
dependencies = [
 "ast 0.1.0",
 "debug 0.1.0",
 "diff 0.1.11 (registry+https://github.com/rust-lang/crates.io-index)",
 "env_logger 0.5.13 (registry+https://github.com/rust-lang/crates.io-index)",
 "intern 0.1.0",
 "lark-error 0.1.0",
 "lark-hir 0.1.0",
 "lark-parser 0.1.0",
 "lark-query-system 0.1.0",
 "lark-seq 0.1.0",
 "lark-string 0.1.0",
 "parser 0.1.0",
 "salsa 0.8.0 (registry+https://github.com/rust-lang/crates.io-index)",
]

[[package]]
name = "lark-ty"
version = "0.1.0"
dependencies = [
 "ast 0.1.0",
 "debug 0.1.0",
 "derive-new 0.5.5 (registry+https://github.com/rust-lang/crates.io-index)",
 "indices 0.1.0",
 "intern 0.1.0",
 "lark-debug-derive 0.1.0",
 "lark-entity 0.1.0",
 "lark-error 0.1.0",
 "lark-seq 0.1.0",
 "lark-string 0.1.0",
 "lark-unify 0.1.0",
 "map 0.1.0",
 "parking_lot 0.6.4 (registry+https://github.com/rust-lang/crates.io-index)",
 "parser 0.1.0",
]

[[package]]
name = "lark-type-check"
version = "0.1.0"
dependencies = [
 "ast 0.1.0",
 "debug 0.1.0",
 "derive-new 0.5.5 (registry+https://github.com/rust-lang/crates.io-index)",
 "generational-arena 0.1.0 (registry+https://github.com/rust-lang/crates.io-index)",
 "indices 0.1.0",
 "intern 0.1.0",
 "lark-entity 0.1.0",
 "lark-error 0.1.0",
 "lark-hir 0.1.0",
 "lark-ty 0.1.0",
 "lark-unify 0.1.0",
 "log 0.4.6 (registry+https://github.com/rust-lang/crates.io-index)",
 "map 0.1.0",
 "parser 0.1.0",
 "salsa 0.8.0 (registry+https://github.com/rust-lang/crates.io-index)",
]

[[package]]
name = "lark-unify"
version = "0.1.0"
dependencies = [
 "debug 0.1.0",
 "indices 0.1.0",
 "lark-debug-derive 0.1.0",
]

[[package]]
name = "lazy_static"
version = "1.1.0"
source = "registry+https://github.com/rust-lang/crates.io-index"
dependencies = [
 "version_check 0.1.4 (registry+https://github.com/rust-lang/crates.io-index)",
]

[[package]]
name = "libc"
version = "0.2.43"
source = "registry+https://github.com/rust-lang/crates.io-index"

[[package]]
name = "lock_api"
version = "0.1.4"
source = "registry+https://github.com/rust-lang/crates.io-index"
dependencies = [
 "owning_ref 0.3.3 (registry+https://github.com/rust-lang/crates.io-index)",
 "scopeguard 0.3.3 (registry+https://github.com/rust-lang/crates.io-index)",
]

[[package]]
name = "log"
version = "0.4.6"
source = "registry+https://github.com/rust-lang/crates.io-index"
dependencies = [
 "cfg-if 0.1.5 (registry+https://github.com/rust-lang/crates.io-index)",
]

[[package]]
name = "map"
version = "0.1.0"
dependencies = [
 "indexmap 1.0.1 (registry+https://github.com/rust-lang/crates.io-index)",
 "rustc-hash 1.0.1 (registry+https://github.com/rust-lang/crates.io-index)",
]

[[package]]
name = "matches"
version = "0.1.8"
source = "registry+https://github.com/rust-lang/crates.io-index"

[[package]]
name = "memchr"
version = "2.0.2"
source = "registry+https://github.com/rust-lang/crates.io-index"
dependencies = [
 "libc 0.2.43 (registry+https://github.com/rust-lang/crates.io-index)",
]

[[package]]
name = "num-derive"
version = "0.2.2"
source = "registry+https://github.com/rust-lang/crates.io-index"
dependencies = [
 "num-traits 0.2.6 (registry+https://github.com/rust-lang/crates.io-index)",
 "proc-macro2 0.4.17 (registry+https://github.com/rust-lang/crates.io-index)",
 "quote 0.6.8 (registry+https://github.com/rust-lang/crates.io-index)",
 "syn 0.14.9 (registry+https://github.com/rust-lang/crates.io-index)",
]

[[package]]
name = "num-integer"
version = "0.1.39"
source = "registry+https://github.com/rust-lang/crates.io-index"
dependencies = [
 "num-traits 0.2.6 (registry+https://github.com/rust-lang/crates.io-index)",
]

[[package]]
name = "num-traits"
version = "0.2.6"
source = "registry+https://github.com/rust-lang/crates.io-index"

[[package]]
name = "owning_ref"
version = "0.3.3"
source = "registry+https://github.com/rust-lang/crates.io-index"
dependencies = [
 "stable_deref_trait 1.1.1 (registry+https://github.com/rust-lang/crates.io-index)",
]

[[package]]
name = "parking_lot"
version = "0.6.4"
source = "registry+https://github.com/rust-lang/crates.io-index"
dependencies = [
 "lock_api 0.1.4 (registry+https://github.com/rust-lang/crates.io-index)",
 "parking_lot_core 0.3.1 (registry+https://github.com/rust-lang/crates.io-index)",
]

[[package]]
name = "parking_lot_core"
version = "0.3.1"
source = "registry+https://github.com/rust-lang/crates.io-index"
dependencies = [
 "libc 0.2.43 (registry+https://github.com/rust-lang/crates.io-index)",
 "rand 0.5.5 (registry+https://github.com/rust-lang/crates.io-index)",
 "rustc_version 0.2.3 (registry+https://github.com/rust-lang/crates.io-index)",
 "smallvec 0.6.5 (registry+https://github.com/rust-lang/crates.io-index)",
 "winapi 0.3.5 (registry+https://github.com/rust-lang/crates.io-index)",
]

[[package]]
name = "parser"
version = "0.1.0"
dependencies = [
 "bimap 0.1.5 (registry+https://github.com/rust-lang/crates.io-index)",
 "codespan 0.2.0 (registry+https://github.com/rust-lang/crates.io-index)",
 "debug 0.1.0",
 "derive-new 0.5.5 (registry+https://github.com/rust-lang/crates.io-index)",
 "intern 0.1.0",
 "itertools 0.7.8 (registry+https://github.com/rust-lang/crates.io-index)",
 "lalrpop-util 0.16.0 (registry+https://github.com/rust-lang/crates.io-index)",
 "language-reporting 0.2.0 (registry+https://github.com/rust-lang/crates.io-index)",
 "lark-debug-derive 0.1.0",
 "lark-string 0.1.0",
 "lazy_static 1.1.0 (registry+https://github.com/rust-lang/crates.io-index)",
 "log 0.4.6 (registry+https://github.com/rust-lang/crates.io-index)",
 "map 0.1.0",
 "parking_lot 0.6.4 (registry+https://github.com/rust-lang/crates.io-index)",
 "pretty_env_logger 0.2.4 (registry+https://github.com/rust-lang/crates.io-index)",
 "salsa 0.8.0 (registry+https://github.com/rust-lang/crates.io-index)",
 "seahash 3.0.5 (registry+https://github.com/rust-lang/crates.io-index)",
 "smart-default 0.2.0 (registry+https://github.com/rust-lang/crates.io-index)",
 "termcolor 1.0.4 (registry+https://github.com/rust-lang/crates.io-index)",
 "unicode-xid 0.1.0 (registry+https://github.com/rust-lang/crates.io-index)",
 "unindent 0.1.3 (registry+https://github.com/rust-lang/crates.io-index)",
]

[[package]]
name = "percent-encoding"
version = "1.0.1"
source = "registry+https://github.com/rust-lang/crates.io-index"

[[package]]
name = "pretty_env_logger"
version = "0.2.4"
source = "registry+https://github.com/rust-lang/crates.io-index"
dependencies = [
 "ansi_term 0.11.0 (registry+https://github.com/rust-lang/crates.io-index)",
 "env_logger 0.5.13 (registry+https://github.com/rust-lang/crates.io-index)",
 "log 0.4.6 (registry+https://github.com/rust-lang/crates.io-index)",
]

[[package]]
name = "proc-macro2"
version = "0.4.17"
source = "registry+https://github.com/rust-lang/crates.io-index"
dependencies = [
 "unicode-xid 0.1.0 (registry+https://github.com/rust-lang/crates.io-index)",
]

[[package]]
name = "quick-error"
version = "1.2.2"
source = "registry+https://github.com/rust-lang/crates.io-index"

[[package]]
name = "quote"
version = "0.3.15"
source = "registry+https://github.com/rust-lang/crates.io-index"

[[package]]
name = "quote"
version = "0.6.8"
source = "registry+https://github.com/rust-lang/crates.io-index"
dependencies = [
 "proc-macro2 0.4.17 (registry+https://github.com/rust-lang/crates.io-index)",
]

[[package]]
name = "rand"
version = "0.3.22"
source = "registry+https://github.com/rust-lang/crates.io-index"
dependencies = [
 "fuchsia-zircon 0.3.3 (registry+https://github.com/rust-lang/crates.io-index)",
 "libc 0.2.43 (registry+https://github.com/rust-lang/crates.io-index)",
 "rand 0.4.3 (registry+https://github.com/rust-lang/crates.io-index)",
]

[[package]]
name = "rand"
version = "0.4.3"
source = "registry+https://github.com/rust-lang/crates.io-index"
dependencies = [
 "fuchsia-zircon 0.3.3 (registry+https://github.com/rust-lang/crates.io-index)",
 "libc 0.2.43 (registry+https://github.com/rust-lang/crates.io-index)",
 "winapi 0.3.5 (registry+https://github.com/rust-lang/crates.io-index)",
]

[[package]]
name = "rand"
version = "0.5.5"
source = "registry+https://github.com/rust-lang/crates.io-index"
dependencies = [
 "cloudabi 0.0.3 (registry+https://github.com/rust-lang/crates.io-index)",
 "fuchsia-zircon 0.3.3 (registry+https://github.com/rust-lang/crates.io-index)",
 "libc 0.2.43 (registry+https://github.com/rust-lang/crates.io-index)",
 "rand_core 0.2.1 (registry+https://github.com/rust-lang/crates.io-index)",
 "winapi 0.3.5 (registry+https://github.com/rust-lang/crates.io-index)",
]

[[package]]
name = "rand_core"
version = "0.2.1"
source = "registry+https://github.com/rust-lang/crates.io-index"

[[package]]
name = "redox_syscall"
version = "0.1.40"
source = "registry+https://github.com/rust-lang/crates.io-index"

[[package]]
name = "redox_termios"
version = "0.1.1"
source = "registry+https://github.com/rust-lang/crates.io-index"
dependencies = [
 "redox_syscall 0.1.40 (registry+https://github.com/rust-lang/crates.io-index)",
]

[[package]]
name = "regex"
version = "1.0.5"
source = "registry+https://github.com/rust-lang/crates.io-index"
dependencies = [
 "aho-corasick 0.6.8 (registry+https://github.com/rust-lang/crates.io-index)",
 "memchr 2.0.2 (registry+https://github.com/rust-lang/crates.io-index)",
 "regex-syntax 0.6.2 (registry+https://github.com/rust-lang/crates.io-index)",
 "thread_local 0.3.6 (registry+https://github.com/rust-lang/crates.io-index)",
 "utf8-ranges 1.0.1 (registry+https://github.com/rust-lang/crates.io-index)",
]

[[package]]
name = "regex-syntax"
version = "0.6.2"
source = "registry+https://github.com/rust-lang/crates.io-index"
dependencies = [
 "ucd-util 0.1.1 (registry+https://github.com/rust-lang/crates.io-index)",
]

[[package]]
name = "render-tree"
version = "0.1.0"
source = "registry+https://github.com/rust-lang/crates.io-index"
dependencies = [
 "itertools 0.7.8 (registry+https://github.com/rust-lang/crates.io-index)",
 "log 0.4.6 (registry+https://github.com/rust-lang/crates.io-index)",
 "termcolor 1.0.4 (registry+https://github.com/rust-lang/crates.io-index)",
]

[[package]]
name = "rustc-demangle"
version = "0.1.9"
source = "registry+https://github.com/rust-lang/crates.io-index"

[[package]]
name = "rustc-hash"
version = "1.0.1"
source = "registry+https://github.com/rust-lang/crates.io-index"
dependencies = [
 "byteorder 1.2.6 (registry+https://github.com/rust-lang/crates.io-index)",
]

[[package]]
name = "rustc_version"
version = "0.2.3"
source = "registry+https://github.com/rust-lang/crates.io-index"
dependencies = [
 "semver 0.9.0 (registry+https://github.com/rust-lang/crates.io-index)",
]

[[package]]
name = "ryu"
version = "0.2.6"
source = "registry+https://github.com/rust-lang/crates.io-index"

[[package]]
name = "salsa"
version = "0.8.0"
source = "registry+https://github.com/rust-lang/crates.io-index"
dependencies = [
 "derive-new 0.5.5 (registry+https://github.com/rust-lang/crates.io-index)",
 "indexmap 1.0.1 (registry+https://github.com/rust-lang/crates.io-index)",
 "lock_api 0.1.4 (registry+https://github.com/rust-lang/crates.io-index)",
 "log 0.4.6 (registry+https://github.com/rust-lang/crates.io-index)",
 "parking_lot 0.6.4 (registry+https://github.com/rust-lang/crates.io-index)",
 "rustc-hash 1.0.1 (registry+https://github.com/rust-lang/crates.io-index)",
 "smallvec 0.6.5 (registry+https://github.com/rust-lang/crates.io-index)",
]

[[package]]
name = "scopeguard"
version = "0.3.3"
source = "registry+https://github.com/rust-lang/crates.io-index"

[[package]]
name = "seahash"
version = "3.0.5"
source = "registry+https://github.com/rust-lang/crates.io-index"

[[package]]
name = "semver"
version = "0.9.0"
source = "registry+https://github.com/rust-lang/crates.io-index"
dependencies = [
 "semver-parser 0.7.0 (registry+https://github.com/rust-lang/crates.io-index)",
]

[[package]]
name = "semver-parser"
version = "0.7.0"
source = "registry+https://github.com/rust-lang/crates.io-index"

[[package]]
name = "serde"
version = "1.0.79"
source = "registry+https://github.com/rust-lang/crates.io-index"

[[package]]
name = "serde_derive"
version = "1.0.79"
source = "registry+https://github.com/rust-lang/crates.io-index"
dependencies = [
 "proc-macro2 0.4.17 (registry+https://github.com/rust-lang/crates.io-index)",
 "quote 0.6.8 (registry+https://github.com/rust-lang/crates.io-index)",
 "syn 0.15.6 (registry+https://github.com/rust-lang/crates.io-index)",
]

[[package]]
name = "serde_json"
version = "1.0.31"
source = "registry+https://github.com/rust-lang/crates.io-index"
dependencies = [
 "itoa 0.4.3 (registry+https://github.com/rust-lang/crates.io-index)",
 "ryu 0.2.6 (registry+https://github.com/rust-lang/crates.io-index)",
 "serde 1.0.79 (registry+https://github.com/rust-lang/crates.io-index)",
]

[[package]]
name = "smallvec"
version = "0.6.5"
source = "registry+https://github.com/rust-lang/crates.io-index"
dependencies = [
 "unreachable 1.0.0 (registry+https://github.com/rust-lang/crates.io-index)",
]

[[package]]
name = "smart-default"
version = "0.2.0"
source = "registry+https://github.com/rust-lang/crates.io-index"
dependencies = [
 "quote 0.3.15 (registry+https://github.com/rust-lang/crates.io-index)",
 "syn 0.11.11 (registry+https://github.com/rust-lang/crates.io-index)",
]

[[package]]
name = "stable_deref_trait"
version = "1.1.1"
source = "registry+https://github.com/rust-lang/crates.io-index"

[[package]]
name = "syn"
version = "0.11.11"
source = "registry+https://github.com/rust-lang/crates.io-index"
dependencies = [
 "quote 0.3.15 (registry+https://github.com/rust-lang/crates.io-index)",
 "synom 0.11.3 (registry+https://github.com/rust-lang/crates.io-index)",
 "unicode-xid 0.0.4 (registry+https://github.com/rust-lang/crates.io-index)",
]

[[package]]
name = "syn"
version = "0.14.9"
source = "registry+https://github.com/rust-lang/crates.io-index"
dependencies = [
 "proc-macro2 0.4.17 (registry+https://github.com/rust-lang/crates.io-index)",
 "quote 0.6.8 (registry+https://github.com/rust-lang/crates.io-index)",
 "unicode-xid 0.1.0 (registry+https://github.com/rust-lang/crates.io-index)",
]

[[package]]
name = "syn"
version = "0.15.6"
source = "registry+https://github.com/rust-lang/crates.io-index"
dependencies = [
 "proc-macro2 0.4.17 (registry+https://github.com/rust-lang/crates.io-index)",
 "quote 0.6.8 (registry+https://github.com/rust-lang/crates.io-index)",
 "unicode-xid 0.1.0 (registry+https://github.com/rust-lang/crates.io-index)",
]

[[package]]
name = "synom"
version = "0.11.3"
source = "registry+https://github.com/rust-lang/crates.io-index"
dependencies = [
 "unicode-xid 0.0.4 (registry+https://github.com/rust-lang/crates.io-index)",
]

[[package]]
name = "synstructure"
version = "0.9.0"
source = "registry+https://github.com/rust-lang/crates.io-index"
dependencies = [
 "proc-macro2 0.4.17 (registry+https://github.com/rust-lang/crates.io-index)",
 "quote 0.6.8 (registry+https://github.com/rust-lang/crates.io-index)",
 "syn 0.14.9 (registry+https://github.com/rust-lang/crates.io-index)",
 "unicode-xid 0.1.0 (registry+https://github.com/rust-lang/crates.io-index)",
]

[[package]]
name = "tempfile"
version = "2.2.0"
source = "registry+https://github.com/rust-lang/crates.io-index"
dependencies = [
 "kernel32-sys 0.2.2 (registry+https://github.com/rust-lang/crates.io-index)",
 "libc 0.2.43 (registry+https://github.com/rust-lang/crates.io-index)",
 "rand 0.3.22 (registry+https://github.com/rust-lang/crates.io-index)",
 "redox_syscall 0.1.40 (registry+https://github.com/rust-lang/crates.io-index)",
 "winapi 0.2.8 (registry+https://github.com/rust-lang/crates.io-index)",
]

[[package]]
name = "term"
version = "0.2.14"
source = "registry+https://github.com/rust-lang/crates.io-index"
dependencies = [
 "kernel32-sys 0.2.2 (registry+https://github.com/rust-lang/crates.io-index)",
 "winapi 0.2.8 (registry+https://github.com/rust-lang/crates.io-index)",
]

[[package]]
name = "termcolor"
version = "1.0.4"
source = "registry+https://github.com/rust-lang/crates.io-index"
dependencies = [
 "wincolor 1.0.1 (registry+https://github.com/rust-lang/crates.io-index)",
]

[[package]]
name = "termion"
version = "1.5.1"
source = "registry+https://github.com/rust-lang/crates.io-index"
dependencies = [
 "libc 0.2.43 (registry+https://github.com/rust-lang/crates.io-index)",
 "redox_syscall 0.1.40 (registry+https://github.com/rust-lang/crates.io-index)",
 "redox_termios 0.1.1 (registry+https://github.com/rust-lang/crates.io-index)",
]

[[package]]
name = "text-diff"
version = "0.4.0"
source = "registry+https://github.com/rust-lang/crates.io-index"
dependencies = [
 "getopts 0.2.18 (registry+https://github.com/rust-lang/crates.io-index)",
 "term 0.2.14 (registry+https://github.com/rust-lang/crates.io-index)",
]

[[package]]
name = "thread_local"
version = "0.3.6"
source = "registry+https://github.com/rust-lang/crates.io-index"
dependencies = [
 "lazy_static 1.1.0 (registry+https://github.com/rust-lang/crates.io-index)",
]

[[package]]
name = "time"
version = "0.1.40"
source = "registry+https://github.com/rust-lang/crates.io-index"
dependencies = [
 "libc 0.2.43 (registry+https://github.com/rust-lang/crates.io-index)",
 "redox_syscall 0.1.40 (registry+https://github.com/rust-lang/crates.io-index)",
 "winapi 0.3.5 (registry+https://github.com/rust-lang/crates.io-index)",
]

[[package]]
name = "typed-arena"
version = "1.4.1"
source = "registry+https://github.com/rust-lang/crates.io-index"

[[package]]
name = "ucd-util"
version = "0.1.1"
source = "registry+https://github.com/rust-lang/crates.io-index"

[[package]]
name = "unicode-bidi"
version = "0.3.4"
source = "registry+https://github.com/rust-lang/crates.io-index"
dependencies = [
 "matches 0.1.8 (registry+https://github.com/rust-lang/crates.io-index)",
]

[[package]]
name = "unicode-normalization"
version = "0.1.7"
source = "registry+https://github.com/rust-lang/crates.io-index"

[[package]]
name = "unicode-width"
version = "0.1.5"
source = "registry+https://github.com/rust-lang/crates.io-index"

[[package]]
name = "unicode-xid"
version = "0.0.4"
source = "registry+https://github.com/rust-lang/crates.io-index"

[[package]]
name = "unicode-xid"
version = "0.1.0"
source = "registry+https://github.com/rust-lang/crates.io-index"

[[package]]
name = "unindent"
version = "0.1.3"
source = "registry+https://github.com/rust-lang/crates.io-index"

[[package]]
name = "unreachable"
version = "1.0.0"
source = "registry+https://github.com/rust-lang/crates.io-index"
dependencies = [
 "void 1.0.2 (registry+https://github.com/rust-lang/crates.io-index)",
]

[[package]]
name = "url"
version = "1.7.1"
source = "registry+https://github.com/rust-lang/crates.io-index"
dependencies = [
 "idna 0.1.5 (registry+https://github.com/rust-lang/crates.io-index)",
 "matches 0.1.8 (registry+https://github.com/rust-lang/crates.io-index)",
 "percent-encoding 1.0.1 (registry+https://github.com/rust-lang/crates.io-index)",
]

[[package]]
name = "url_serde"
version = "0.2.0"
source = "registry+https://github.com/rust-lang/crates.io-index"
dependencies = [
 "serde 1.0.79 (registry+https://github.com/rust-lang/crates.io-index)",
 "url 1.7.1 (registry+https://github.com/rust-lang/crates.io-index)",
]

[[package]]
name = "utf8-ranges"
version = "1.0.1"
source = "registry+https://github.com/rust-lang/crates.io-index"

[[package]]
name = "version_check"
version = "0.1.4"
source = "registry+https://github.com/rust-lang/crates.io-index"

[[package]]
name = "void"
version = "1.0.2"
source = "registry+https://github.com/rust-lang/crates.io-index"

[[package]]
name = "winapi"
version = "0.2.8"
source = "registry+https://github.com/rust-lang/crates.io-index"

[[package]]
name = "winapi"
version = "0.3.5"
source = "registry+https://github.com/rust-lang/crates.io-index"
dependencies = [
 "winapi-i686-pc-windows-gnu 0.4.0 (registry+https://github.com/rust-lang/crates.io-index)",
 "winapi-x86_64-pc-windows-gnu 0.4.0 (registry+https://github.com/rust-lang/crates.io-index)",
]

[[package]]
name = "winapi-build"
version = "0.1.1"
source = "registry+https://github.com/rust-lang/crates.io-index"

[[package]]
name = "winapi-i686-pc-windows-gnu"
version = "0.4.0"
source = "registry+https://github.com/rust-lang/crates.io-index"

[[package]]
name = "winapi-util"
version = "0.1.1"
source = "registry+https://github.com/rust-lang/crates.io-index"
dependencies = [
 "winapi 0.3.5 (registry+https://github.com/rust-lang/crates.io-index)",
]

[[package]]
name = "winapi-x86_64-pc-windows-gnu"
version = "0.4.0"
source = "registry+https://github.com/rust-lang/crates.io-index"

[[package]]
name = "wincolor"
version = "1.0.1"
source = "registry+https://github.com/rust-lang/crates.io-index"
dependencies = [
 "winapi 0.3.5 (registry+https://github.com/rust-lang/crates.io-index)",
 "winapi-util 0.1.1 (registry+https://github.com/rust-lang/crates.io-index)",
]

[metadata]
"checksum aho-corasick 0.6.8 (registry+https://github.com/rust-lang/crates.io-index)" = "68f56c7353e5a9547cbd76ed90f7bb5ffc3ba09d4ea9bd1d8c06c8b1142eeb5a"
"checksum ansi_term 0.11.0 (registry+https://github.com/rust-lang/crates.io-index)" = "ee49baf6cb617b853aa8d93bf420db2383fab46d314482ca2803b40d5fde979b"
"checksum atty 0.2.11 (registry+https://github.com/rust-lang/crates.io-index)" = "9a7d5b8723950951411ee34d271d99dddcc2035a16ab25310ea2c8cfd4369652"
"checksum backtrace 0.3.9 (registry+https://github.com/rust-lang/crates.io-index)" = "89a47830402e9981c5c41223151efcced65a0510c13097c769cede7efb34782a"
"checksum backtrace-sys 0.1.24 (registry+https://github.com/rust-lang/crates.io-index)" = "c66d56ac8dabd07f6aacdaf633f4b8262f5b3601a810a0dcddffd5c22c69daa0"
"checksum bimap 0.1.5 (registry+https://github.com/rust-lang/crates.io-index)" = "6b282b982237078bfac61a948a2198f185aceea8b9a6e794b70b96fd31923d3d"
"checksum bitflags 1.0.4 (registry+https://github.com/rust-lang/crates.io-index)" = "228047a76f468627ca71776ecdebd732a3423081fcf5125585bcd7c49886ce12"
"checksum byteorder 1.2.6 (registry+https://github.com/rust-lang/crates.io-index)" = "90492c5858dd7d2e78691cfb89f90d273a2800fc11d98f60786e5d87e2f83781"
"checksum cc 1.0.23 (registry+https://github.com/rust-lang/crates.io-index)" = "c37f0efaa4b9b001fa6f02d4b644dee4af97d3414df07c51e3e4f015f3a3e131"
"checksum cfg-if 0.1.5 (registry+https://github.com/rust-lang/crates.io-index)" = "0c4e7bb64a8ebb0d856483e1e682ea3422f883c5f5615a90d51a2c82fe87fdd3"
"checksum chrono 0.4.6 (registry+https://github.com/rust-lang/crates.io-index)" = "45912881121cb26fad7c38c17ba7daa18764771836b34fab7d3fbd93ed633878"
"checksum cloudabi 0.0.3 (registry+https://github.com/rust-lang/crates.io-index)" = "ddfc5b9aa5d4507acaf872de71051dfd0e309860e88966e1051e462a077aac4f"
"checksum codespan 0.2.0 (registry+https://github.com/rust-lang/crates.io-index)" = "172b4fa8eec616659e19bdd41d33a3c29cd6913b9b747054c0429865c1f210ec"
"checksum codespan-reporting 0.2.0 (registry+https://github.com/rust-lang/crates.io-index)" = "b5b329932b380f719f861e2844dcafea53e31821a53b76a1218364d3433cb472"
"checksum derive-new 0.5.5 (registry+https://github.com/rust-lang/crates.io-index)" = "899ec79626c14e00ccc9729b4d750bbe67fe76a8f436824c16e0233bbd9d7daa"
"checksum derive_more 0.12.0 (registry+https://github.com/rust-lang/crates.io-index)" = "9204d30f0100c2621217cca574216072d2598a94cd50dca7967dda21a9d8427c"
"checksum diff 0.1.11 (registry+https://github.com/rust-lang/crates.io-index)" = "3c2b69f912779fbb121ceb775d74d51e915af17aaebc38d28a592843a2dd0a3a"
"checksum either 1.5.0 (registry+https://github.com/rust-lang/crates.io-index)" = "3be565ca5c557d7f59e7cfcf1844f9e3033650c929c6566f511e8005f205c1d0"
"checksum env_logger 0.5.13 (registry+https://github.com/rust-lang/crates.io-index)" = "15b0a4d2e39f8420210be8b27eeda28029729e2fd4291019455016c348240c38"
"checksum failure 0.1.2 (registry+https://github.com/rust-lang/crates.io-index)" = "7efb22686e4a466b1ec1a15c2898f91fa9cb340452496dca654032de20ff95b9"
"checksum failure_derive 0.1.2 (registry+https://github.com/rust-lang/crates.io-index)" = "946d0e98a50d9831f5d589038d2ca7f8f455b1c21028c0db0e84116a12696426"
"checksum flexi_logger 0.9.2 (registry+https://github.com/rust-lang/crates.io-index)" = "2103a4bd3f67bf8b3e89fe0695cd13ac23c9968a2a81f2ccf2d95f1bb4e5a520"
"checksum fuchsia-zircon 0.3.3 (registry+https://github.com/rust-lang/crates.io-index)" = "2e9763c69ebaae630ba35f74888db465e49e259ba1bc0eda7d06f4a067615d82"
"checksum fuchsia-zircon-sys 0.3.3 (registry+https://github.com/rust-lang/crates.io-index)" = "3dcaa9ae7725d12cdb85b3ad99a434db70b468c09ded17e012d86b5c1010f7a7"
"checksum generational-arena 0.1.0 (registry+https://github.com/rust-lang/crates.io-index)" = "5da019d3922ddcdd0c69b9dd04d52f9812a4ea0004a83e1e082825e7eb2881d2"
"checksum getopts 0.2.18 (registry+https://github.com/rust-lang/crates.io-index)" = "0a7292d30132fb5424b354f5dc02512a86e4c516fe544bb7a25e7f266951b797"
"checksum glob 0.2.11 (registry+https://github.com/rust-lang/crates.io-index)" = "8be18de09a56b60ed0edf84bc9df007e30040691af7acd1c41874faac5895bfb"
"checksum humantime 1.1.1 (registry+https://github.com/rust-lang/crates.io-index)" = "0484fda3e7007f2a4a0d9c3a703ca38c71c54c55602ce4660c419fd32e188c9e"
"checksum idna 0.1.5 (registry+https://github.com/rust-lang/crates.io-index)" = "38f09e0f0b1fb55fdee1f17470ad800da77af5186a1a76c026b679358b7e844e"
"checksum indexmap 1.0.1 (registry+https://github.com/rust-lang/crates.io-index)" = "08173ba1e906efb6538785a8844dd496f5d34f0a2d88038e95195172fc667220"
"checksum itertools 0.7.8 (registry+https://github.com/rust-lang/crates.io-index)" = "f58856976b776fedd95533137617a02fb25719f40e7d9b01c7043cd65474f450"
"checksum itoa 0.4.3 (registry+https://github.com/rust-lang/crates.io-index)" = "1306f3464951f30e30d12373d31c79fbd52d236e5e896fd92f96ec7babbbe60b"
"checksum kernel32-sys 0.2.2 (registry+https://github.com/rust-lang/crates.io-index)" = "7507624b29483431c0ba2d82aece8ca6cdba9382bff4ddd0f7490560c056098d"
"checksum lalrpop-util 0.16.0 (registry+https://github.com/rust-lang/crates.io-index)" = "2400aeebcd11259370d038c24821b93218dd2f33a53f53e9c8fcccca70be6696"
"checksum language-reporting 0.2.0 (registry+https://github.com/rust-lang/crates.io-index)" = "3173dc06c619f39b28841ba4c75b373606430fa69211a756fdbb1503123c2258"
"checksum languageserver-types 0.51.0 (registry+https://github.com/rust-lang/crates.io-index)" = "caecadd973c43c93f5ce96fa457da310113d867af28808a8ed74023e9887a39e"
"checksum lazy_static 1.1.0 (registry+https://github.com/rust-lang/crates.io-index)" = "ca488b89a5657b0a2ecd45b95609b3e848cf1755da332a0da46e2b2b1cb371a7"
"checksum libc 0.2.43 (registry+https://github.com/rust-lang/crates.io-index)" = "76e3a3ef172f1a0b9a9ff0dd1491ae5e6c948b94479a3021819ba7d860c8645d"
"checksum lock_api 0.1.4 (registry+https://github.com/rust-lang/crates.io-index)" = "775751a3e69bde4df9b38dd00a1b5d6ac13791e4223d4a0506577f0dd27cfb7a"
"checksum log 0.4.6 (registry+https://github.com/rust-lang/crates.io-index)" = "c84ec4b527950aa83a329754b01dbe3f58361d1c5efacd1f6d68c494d08a17c6"
"checksum matches 0.1.8 (registry+https://github.com/rust-lang/crates.io-index)" = "7ffc5c5338469d4d3ea17d269fa8ea3512ad247247c30bd2df69e68309ed0a08"
"checksum memchr 2.0.2 (registry+https://github.com/rust-lang/crates.io-index)" = "a3b4142ab8738a78c51896f704f83c11df047ff1bda9a92a661aa6361552d93d"
"checksum num-derive 0.2.2 (registry+https://github.com/rust-lang/crates.io-index)" = "0d2c31b75c36a993d30c7a13d70513cb93f02acafdd5b7ba250f9b0e18615de7"
"checksum num-integer 0.1.39 (registry+https://github.com/rust-lang/crates.io-index)" = "e83d528d2677f0518c570baf2b7abdcf0cd2d248860b68507bdcb3e91d4c0cea"
"checksum num-traits 0.2.6 (registry+https://github.com/rust-lang/crates.io-index)" = "0b3a5d7cc97d6d30d8b9bc8fa19bf45349ffe46241e8816f50f62f6d6aaabee1"
"checksum owning_ref 0.3.3 (registry+https://github.com/rust-lang/crates.io-index)" = "cdf84f41639e037b484f93433aa3897863b561ed65c6e59c7073d7c561710f37"
"checksum parking_lot 0.6.4 (registry+https://github.com/rust-lang/crates.io-index)" = "f0802bff09003b291ba756dc7e79313e51cc31667e94afbe847def490424cde5"
"checksum parking_lot_core 0.3.1 (registry+https://github.com/rust-lang/crates.io-index)" = "ad7f7e6ebdc79edff6fdcb87a55b620174f7a989e3eb31b65231f4af57f00b8c"
"checksum percent-encoding 1.0.1 (registry+https://github.com/rust-lang/crates.io-index)" = "31010dd2e1ac33d5b46a5b413495239882813e0369f8ed8a5e266f173602f831"
"checksum pretty_env_logger 0.2.4 (registry+https://github.com/rust-lang/crates.io-index)" = "8ae1b463255bf6613ad435f8997cb57f5d045ef35eb255f5a3d6085be936bd79"
"checksum proc-macro2 0.4.17 (registry+https://github.com/rust-lang/crates.io-index)" = "7ee80fbbe0ae60bcad82d15bc59d5fe2aaebc1b83fbfb145abc8c74f8e769549"
"checksum quick-error 1.2.2 (registry+https://github.com/rust-lang/crates.io-index)" = "9274b940887ce9addde99c4eee6b5c44cc494b182b97e73dc8ffdcb3397fd3f0"
"checksum quote 0.3.15 (registry+https://github.com/rust-lang/crates.io-index)" = "7a6e920b65c65f10b2ae65c831a81a073a89edd28c7cce89475bff467ab4167a"
"checksum quote 0.6.8 (registry+https://github.com/rust-lang/crates.io-index)" = "dd636425967c33af890042c483632d33fa7a18f19ad1d7ea72e8998c6ef8dea5"
"checksum rand 0.3.22 (registry+https://github.com/rust-lang/crates.io-index)" = "15a732abf9d20f0ad8eeb6f909bf6868722d9a06e1e50802b6a70351f40b4eb1"
"checksum rand 0.4.3 (registry+https://github.com/rust-lang/crates.io-index)" = "8356f47b32624fef5b3301c1be97e5944ecdd595409cc5da11d05f211db6cfbd"
"checksum rand 0.5.5 (registry+https://github.com/rust-lang/crates.io-index)" = "e464cd887e869cddcae8792a4ee31d23c7edd516700695608f5b98c67ee0131c"
"checksum rand_core 0.2.1 (registry+https://github.com/rust-lang/crates.io-index)" = "edecf0f94da5551fc9b492093e30b041a891657db7940ee221f9d2f66e82eef2"
"checksum redox_syscall 0.1.40 (registry+https://github.com/rust-lang/crates.io-index)" = "c214e91d3ecf43e9a4e41e578973adeb14b474f2bee858742d127af75a0112b1"
"checksum redox_termios 0.1.1 (registry+https://github.com/rust-lang/crates.io-index)" = "7e891cfe48e9100a70a3b6eb652fef28920c117d366339687bd5576160db0f76"
"checksum regex 1.0.5 (registry+https://github.com/rust-lang/crates.io-index)" = "2069749032ea3ec200ca51e4a31df41759190a88edca0d2d86ee8bedf7073341"
"checksum regex-syntax 0.6.2 (registry+https://github.com/rust-lang/crates.io-index)" = "747ba3b235651f6e2f67dfa8bcdcd073ddb7c243cb21c442fc12395dfcac212d"
"checksum render-tree 0.1.0 (registry+https://github.com/rust-lang/crates.io-index)" = "1a8baeacc4caae17a2cc755bd9a20dd1d1f1b5e78cb58873e3a60ee41c0498f1"
"checksum rustc-demangle 0.1.9 (registry+https://github.com/rust-lang/crates.io-index)" = "bcfe5b13211b4d78e5c2cadfebd7769197d95c639c35a50057eb4c05de811395"
"checksum rustc-hash 1.0.1 (registry+https://github.com/rust-lang/crates.io-index)" = "7540fc8b0c49f096ee9c961cda096467dce8084bec6bdca2fc83895fd9b28cb8"
"checksum rustc_version 0.2.3 (registry+https://github.com/rust-lang/crates.io-index)" = "138e3e0acb6c9fb258b19b67cb8abd63c00679d2851805ea151465464fe9030a"
"checksum ryu 0.2.6 (registry+https://github.com/rust-lang/crates.io-index)" = "7153dd96dade874ab973e098cb62fcdbb89a03682e46b144fd09550998d4a4a7"
"checksum salsa 0.8.0 (registry+https://github.com/rust-lang/crates.io-index)" = "e56b13ce9b2bfaa1c89863d76880838c0734de85beeaef437fd70d4fa7e253d3"
"checksum scopeguard 0.3.3 (registry+https://github.com/rust-lang/crates.io-index)" = "94258f53601af11e6a49f722422f6e3425c52b06245a5cf9bc09908b174f5e27"
"checksum seahash 3.0.5 (registry+https://github.com/rust-lang/crates.io-index)" = "e048636bed25842fcdc36e5ad1ec6295b72d4b5b8a4b759b64915a4ce2b9d09d"
"checksum semver 0.9.0 (registry+https://github.com/rust-lang/crates.io-index)" = "1d7eb9ef2c18661902cc47e535f9bc51b78acd254da71d375c2f6720d9a40403"
"checksum semver-parser 0.7.0 (registry+https://github.com/rust-lang/crates.io-index)" = "388a1df253eca08550bef6c72392cfe7c30914bf41df5269b68cbd6ff8f570a3"
"checksum serde 1.0.79 (registry+https://github.com/rust-lang/crates.io-index)" = "84257ccd054dc351472528c8587b4de2dbf0dc0fe2e634030c1a90bfdacebaa9"
"checksum serde_derive 1.0.79 (registry+https://github.com/rust-lang/crates.io-index)" = "31569d901045afbff7a9479f793177fe9259819aff10ab4f89ef69bbc5f567fe"
"checksum serde_json 1.0.31 (registry+https://github.com/rust-lang/crates.io-index)" = "bb47a3d5c84320222f66d7db21157c4a7407755de41798f9b4c1c40593397b1a"
"checksum smallvec 0.6.5 (registry+https://github.com/rust-lang/crates.io-index)" = "153ffa32fd170e9944f7e0838edf824a754ec4c1fc64746fcc9fe1f8fa602e5d"
"checksum smart-default 0.2.0 (registry+https://github.com/rust-lang/crates.io-index)" = "3e7392ae8cdf79428cc98170bf264af7219887def8a30bb61d7ad2200313e88d"
"checksum stable_deref_trait 1.1.1 (registry+https://github.com/rust-lang/crates.io-index)" = "dba1a27d3efae4351c8051072d619e3ade2820635c3958d826bfea39d59b54c8"
"checksum syn 0.11.11 (registry+https://github.com/rust-lang/crates.io-index)" = "d3b891b9015c88c576343b9b3e41c2c11a51c219ef067b264bd9c8aa9b441dad"
"checksum syn 0.14.9 (registry+https://github.com/rust-lang/crates.io-index)" = "261ae9ecaa397c42b960649561949d69311f08eeaea86a65696e6e46517cf741"
"checksum syn 0.15.6 (registry+https://github.com/rust-lang/crates.io-index)" = "854b08a640fc8f54728fb95321e3ec485b365a97fe47609797c671addd1dde69"
"checksum synom 0.11.3 (registry+https://github.com/rust-lang/crates.io-index)" = "a393066ed9010ebaed60b9eafa373d4b1baac186dd7e008555b0f702b51945b6"
"checksum synstructure 0.9.0 (registry+https://github.com/rust-lang/crates.io-index)" = "85bb9b7550d063ea184027c9b8c20ac167cd36d3e06b3a40bceb9d746dc1a7b7"
"checksum tempfile 2.2.0 (registry+https://github.com/rust-lang/crates.io-index)" = "11ce2fe9db64b842314052e2421ac61a73ce41b898dc8e3750398b219c5fc1e0"
"checksum term 0.2.14 (registry+https://github.com/rust-lang/crates.io-index)" = "f2077e54d38055cf1ca0fd7933a2e00cd3ec8f6fed352b2a377f06dcdaaf3281"
"checksum termcolor 1.0.4 (registry+https://github.com/rust-lang/crates.io-index)" = "4096add70612622289f2fdcdbd5086dc81c1e2675e6ae58d6c4f62a16c6d7f2f"
"checksum termion 1.5.1 (registry+https://github.com/rust-lang/crates.io-index)" = "689a3bdfaab439fd92bc87df5c4c78417d3cbe537487274e9b0b2dce76e92096"
"checksum text-diff 0.4.0 (registry+https://github.com/rust-lang/crates.io-index)" = "309238dd66f8bf11a20d015b727b926f294a13fcb8d56770bb984e7a22c43897"
"checksum thread_local 0.3.6 (registry+https://github.com/rust-lang/crates.io-index)" = "c6b53e329000edc2b34dbe8545fd20e55a333362d0a321909685a19bd28c3f1b"
"checksum time 0.1.40 (registry+https://github.com/rust-lang/crates.io-index)" = "d825be0eb33fda1a7e68012d51e9c7f451dc1a69391e7fdc197060bb8c56667b"
"checksum typed-arena 1.4.1 (registry+https://github.com/rust-lang/crates.io-index)" = "c6c06a92aef38bb4dc5b0df00d68496fc31307c5344c867bb61678c6e1671ec5"
"checksum ucd-util 0.1.1 (registry+https://github.com/rust-lang/crates.io-index)" = "fd2be2d6639d0f8fe6cdda291ad456e23629558d466e2789d2c3e9892bda285d"
"checksum unicode-bidi 0.3.4 (registry+https://github.com/rust-lang/crates.io-index)" = "49f2bd0c6468a8230e1db229cff8029217cf623c767ea5d60bfbd42729ea54d5"
"checksum unicode-normalization 0.1.7 (registry+https://github.com/rust-lang/crates.io-index)" = "6a0180bc61fc5a987082bfa111f4cc95c4caff7f9799f3e46df09163a937aa25"
"checksum unicode-width 0.1.5 (registry+https://github.com/rust-lang/crates.io-index)" = "882386231c45df4700b275c7ff55b6f3698780a650026380e72dabe76fa46526"
"checksum unicode-xid 0.0.4 (registry+https://github.com/rust-lang/crates.io-index)" = "8c1f860d7d29cf02cb2f3f359fd35991af3d30bac52c57d265a3c461074cb4dc"
"checksum unicode-xid 0.1.0 (registry+https://github.com/rust-lang/crates.io-index)" = "fc72304796d0818e357ead4e000d19c9c174ab23dc11093ac919054d20a6a7fc"
"checksum unindent 0.1.3 (registry+https://github.com/rust-lang/crates.io-index)" = "834b4441326c660336850c5c0926cc20548e848967a5f57bc20c2b741c8d41f4"
"checksum unreachable 1.0.0 (registry+https://github.com/rust-lang/crates.io-index)" = "382810877fe448991dfc7f0dd6e3ae5d58088fd0ea5e35189655f84e6814fa56"
"checksum url 1.7.1 (registry+https://github.com/rust-lang/crates.io-index)" = "2a321979c09843d272956e73700d12c4e7d3d92b2ee112b31548aef0d4efc5a6"
"checksum url_serde 0.2.0 (registry+https://github.com/rust-lang/crates.io-index)" = "74e7d099f1ee52f823d4bdd60c93c3602043c728f5db3b97bdb548467f7bddea"
"checksum utf8-ranges 1.0.1 (registry+https://github.com/rust-lang/crates.io-index)" = "fd70f467df6810094968e2fce0ee1bd0e87157aceb026a8c083bcf5e25b9efe4"
"checksum version_check 0.1.4 (registry+https://github.com/rust-lang/crates.io-index)" = "7716c242968ee87e5542f8021178248f267f295a5c4803beae8b8b7fd9bc6051"
"checksum void 1.0.2 (registry+https://github.com/rust-lang/crates.io-index)" = "6a02e4885ed3bc0f2de90ea6dd45ebcbb66dacffe03547fadbb0eeae2770887d"
"checksum winapi 0.2.8 (registry+https://github.com/rust-lang/crates.io-index)" = "167dc9d6949a9b857f3451275e911c3f44255842c1f7a76f33c55103a909087a"
"checksum winapi 0.3.5 (registry+https://github.com/rust-lang/crates.io-index)" = "773ef9dcc5f24b7d850d0ff101e542ff24c3b090a9768e03ff889fdef41f00fd"
"checksum winapi-build 0.1.1 (registry+https://github.com/rust-lang/crates.io-index)" = "2d315eee3b34aca4797b2da6b13ed88266e6d612562a0c46390af8299fc699bc"
"checksum winapi-i686-pc-windows-gnu 0.4.0 (registry+https://github.com/rust-lang/crates.io-index)" = "ac3b87c63620426dd9b991e5ce0329eff545bccbbb34f3be09ff6fb6ab51b7b6"
"checksum winapi-util 0.1.1 (registry+https://github.com/rust-lang/crates.io-index)" = "afc5508759c5bf4285e61feb862b6083c8480aec864fa17a81fdec6f69b461ab"
"checksum winapi-x86_64-pc-windows-gnu 0.4.0 (registry+https://github.com/rust-lang/crates.io-index)" = "712e227841d057c1ee1cd2fb22fa7e5a5461ae8e48fa2ca79ec42cfc1931183f"
"checksum wincolor 1.0.1 (registry+https://github.com/rust-lang/crates.io-index)" = "561ed901ae465d6185fa7864d63fbd5720d0ef718366c9a4dc83cf6170d7e9ba"<|MERGE_RESOLUTION|>--- conflicted
+++ resolved
@@ -357,11 +357,8 @@
  "lark-hir 0.1.0",
  "lark-language-server 0.1.0",
  "lark-mir 0.1.0",
-<<<<<<< HEAD
  "lark-mir2 0.1.0",
-=======
  "lark-parser 0.1.0",
->>>>>>> d074087f
  "lark-query-system 0.1.0",
  "lark-seq 0.1.0",
  "lark-string 0.1.0",
@@ -484,7 +481,6 @@
 version = "0.1.0"
 
 [[package]]
-<<<<<<< HEAD
 name = "lark-mir2"
 version = "0.1.0"
 dependencies = [
@@ -495,12 +491,15 @@
  "lark-entity 0.1.0",
  "lark-error 0.1.0",
  "lark-hir 0.1.0",
+ "lark-string 0.1.0",
  "lark-ty 0.1.0",
  "lark-type-check 0.1.0",
  "map 0.1.0",
  "parser 0.1.0",
  "salsa 0.8.0 (registry+https://github.com/rust-lang/crates.io-index)",
-=======
+]
+
+[[package]]
 name = "lark-parser"
 version = "0.1.0"
 dependencies = [
@@ -522,7 +521,6 @@
  "salsa 0.8.0 (registry+https://github.com/rust-lang/crates.io-index)",
  "unicode-xid 0.1.0 (registry+https://github.com/rust-lang/crates.io-index)",
  "unindent 0.1.3 (registry+https://github.com/rust-lang/crates.io-index)",
->>>>>>> d074087f
 ]
 
 [[package]]
@@ -537,12 +535,9 @@
  "lark-entity 0.1.0",
  "lark-error 0.1.0",
  "lark-hir 0.1.0",
-<<<<<<< HEAD
  "lark-mir2 0.1.0",
-=======
  "lark-parser 0.1.0",
  "lark-string 0.1.0",
->>>>>>> d074087f
  "lark-task-manager 0.1.0",
  "lark-ty 0.1.0",
  "lark-type-check 0.1.0",
