//! Contains "pseudo-queries" for language-server interaction. These
//! aren't *actual* queries, they are just functions, so they are not
//! memoized.  This also means they can take arbitrary parameters
//! (e.g. `&uri`) that wouldn't be possible otherwise, which is
//! convenient.

use codespan::ByteIndex;
use debug::DebugWith;
use intern::{Intern, Untern};
use languageserver_types::{Position, Range};
use lark_entity::{Entity, EntityData, ItemKind, MemberKind};
<<<<<<< HEAD
use parser::pos::Span;
=======
use lark_error::Diagnostic;
use map::FxIndexMap;
use parking_lot::RwLock;
>>>>>>> 6ca69fe2
use parser::StringId;
use std::collections::HashMap;

pub struct RangedDiagnostic {
    pub label: String,
    pub range: Range,
}
impl RangedDiagnostic {
    pub fn new(label: String, range: Range) -> RangedDiagnostic {
        RangedDiagnostic { label, range }
    }
}

pub struct Cancelled;

pub type Cancelable<T> = Result<T, Cancelled>;

pub trait LsDatabase: lark_type_check::TypeCheckDatabase {
    fn check_for_cancellation(&self) -> Cancelable<()> {
        if self.salsa_runtime().is_current_revision_canceled() {
            Err(Cancelled)
        } else {
            Ok(())
        }
    }

<<<<<<< HEAD
    fn errors_for_project(&self) -> Cancelable<HashMap<String, Vec<Range>>> {
        let input_files = self.paths();
=======
    fn errors_for_project(&self) -> Cancelable<HashMap<String, Vec<RangedDiagnostic>>> {
        let input_files = self.input_files(());
>>>>>>> 6ca69fe2
        let mut file_errors = HashMap::new();

        for input_file in &*input_files {
            self.check_for_cancellation()?;

            // Check file for syntax errors
            let mut errors = vec![];
            let _ = self
                .ast_of_file(*input_file)
                .accumulate_errors_into(&mut errors);

            // Next, check entities in file for type-safety
            let file_entity = EntityData::InputFile { file: *input_file }.intern(self);
            for &entity in self.subentities(file_entity).iter() {
                self.accumulate_errors_for_entity(entity, &mut errors)?;
            }

            let filename = self.untern_string(*input_file).to_string();
            let file_maps = self
                .files()
                .read()
                .unwrap()
                .find(&input_file)
                .unwrap()
                .clone();

            let error_ranges = errors
                .iter()
                .map(|x| {
<<<<<<< HEAD
                    let left_side = x.start().unwrap();
                    let (left_line, left_col) = file_maps.location(left_side);
                    let left_position = Position::new(left_line, left_col);

                    let right_side = x.end().unwrap();
                    let (right_line, right_col) = file_maps.location(right_side);
                    let right_position = Position::new(right_line, right_col);
=======
                    let left_side = x.span.start().unwrap();
                    let (left_line, left_col) = file_maps.location(left_side).unwrap();
                    let left_position =
                        Position::new(left_line.to_usize() as u64, left_col.to_usize() as u64);

                    let right_side = x.span.end().unwrap();
                    let (right_line, right_col) = file_maps.location(right_side).unwrap();
                    let right_position =
                        Position::new(right_line.to_usize() as u64, right_col.to_usize() as u64);
>>>>>>> 6ca69fe2

                    RangedDiagnostic::new(
                        x.label.clone(),
                        Range::new(left_position, right_position),
                    )
                })
                .collect();

            file_errors.insert(filename, error_ranges);
        }

        Ok(file_errors)
    }

    fn accumulate_errors_for_entity(
        &self,
        entity: Entity,
        errors: &mut Vec<Diagnostic>,
    ) -> Cancelable<()> {
        self.check_for_cancellation()?;

        match entity.untern(self) {
            EntityData::InputFile { .. } => {}
            EntityData::LangItem(_) => {}
            EntityData::Error(_) => {}
            EntityData::ItemName {
                kind: ItemKind::Struct,
                ..
            } => {
                let _ = self
                    .generic_declarations(entity)
                    .accumulate_errors_into(errors);
                let _ = self.ty(entity).accumulate_errors_into(errors);
            }
            EntityData::MemberName {
                kind: MemberKind::Field,
                ..
            } => {
                let _ = self
                    .generic_declarations(entity)
                    .accumulate_errors_into(errors);
                let _ = self.ty(entity).accumulate_errors_into(errors);
            }
            EntityData::ItemName {
                kind: ItemKind::Function,
                ..
            } => {
                let _ = self
                    .generic_declarations(entity)
                    .accumulate_errors_into(errors);
                let _ = self.ty(entity).accumulate_errors_into(errors);
                let _ = self.signature(entity).accumulate_errors_into(errors);
                let _ = self.fn_body(entity).accumulate_errors_into(errors);
                let _ = self.base_type_check(entity).accumulate_errors_into(errors);
            }
            EntityData::MemberName {
                kind: MemberKind::Method,
                ..
            } => {
                let _ = self
                    .generic_declarations(entity)
                    .accumulate_errors_into(errors);
                let _ = self.ty(entity).accumulate_errors_into(errors);
                let _ = self.signature(entity).accumulate_errors_into(errors);
                let _ = self.fn_body(entity).accumulate_errors_into(errors);
                let _ = self.base_type_check(entity).accumulate_errors_into(errors);
            }
        }

        Ok(())
    }

    /// Returns the hover text to display for a given position (if
    /// any).
    fn hover_text_at_position(&self, url: &str, position: Position) -> Cancelable<Option<String>> {
        let byte_index = self.position_to_byte_index(url, position);
        let interned_path = self.intern_string(url);
        let entity_ids = self.entity_ids_at_position(interned_path, byte_index)?;
        self.check_for_cancellation()?;
        let entity = *entity_ids.last().unwrap();
        match entity.untern(self) {
            EntityData::ItemName {
                kind: ItemKind::Struct,
                id,
                ..
            } => Ok(Some(format!("struct {}", self.untern_string(id)))),

            EntityData::MemberName {
                kind: MemberKind::Field,
                ..
            } => {
                let field_ty = self.ty(entity).into_value();
                // FIXME should not use "debug" but display to format the type
                Ok(Some(format!("{}", field_ty.debug_with(self))))
            }

            EntityData::ItemName {
                kind: ItemKind::Function,
                ..
            }
            | EntityData::MemberName {
                kind: MemberKind::Method,
                ..
            } => {
                // what should we say for functions and methods?
                Ok(None)
            }

            EntityData::InputFile { .. } | EntityData::LangItem(_) | EntityData::Error(_) => {
                Ok(None)
            }
        }
    }

    fn position_to_byte_index(&self, url: &str, position: Position) -> ByteIndex {
        let files = self.files();
        let files = files.read().unwrap();
        let url_id = self.intern_string(url);

        files
            .find(&url_id)
            .unwrap()
            .byte_index(position.line, position.character)
            .unwrap()
    }

    /// Return a "stack" of entity-ids in position, from outermost to
    /// innermost.  Always returns a non-empty vector.
    fn entity_ids_at_position(
        &self,
        path: StringId,
        position: ByteIndex,
    ) -> Cancelable<Vec<Entity>> {
        self.check_for_cancellation()?;

        let file_entity = EntityData::InputFile { file: path }.intern(self);

        let mut entities: Vec<_> = self
            .subentities(file_entity)
            .iter()
            .filter_map(|&entity| {
                if let Some(span) = self.entity_span(entity) {
                    if span.contains(position) {
                        return Some(entity);
                    }
                }

                None
            })
            .collect();

        // If we assume that all the entities contain one another,
        // then sorting by their *start spans* first (and inversely by
        // *end spans* in case of ties...)  should give in
        // "outermost-to-innermost" order.
        //
        // Example:
        //
        // foo { bar { } }
        //       ^^^       2
        //       ^^^^^^^   1
        // ^^^^^^^^^^^^^^^ 0
        entities.sort_by_key(|&entity| {
            let span = self.entity_span(entity).unwrap();
            let start = span.start().map(|v| v.to_usize());
            let end = span.end().map(|v| std::usize::MAX - v.to_usize());
            (start, end)
        });

        assert!(!entities.is_empty());
        Ok(entities)
    }
}<|MERGE_RESOLUTION|>--- conflicted
+++ resolved
@@ -9,13 +9,7 @@
 use intern::{Intern, Untern};
 use languageserver_types::{Position, Range};
 use lark_entity::{Entity, EntityData, ItemKind, MemberKind};
-<<<<<<< HEAD
-use parser::pos::Span;
-=======
 use lark_error::Diagnostic;
-use map::FxIndexMap;
-use parking_lot::RwLock;
->>>>>>> 6ca69fe2
 use parser::StringId;
 use std::collections::HashMap;
 
@@ -42,13 +36,8 @@
         }
     }
 
-<<<<<<< HEAD
-    fn errors_for_project(&self) -> Cancelable<HashMap<String, Vec<Range>>> {
+    fn errors_for_project(&self) -> Cancelable<HashMap<String, Vec<RangedDiagnostic>>> {
         let input_files = self.paths();
-=======
-    fn errors_for_project(&self) -> Cancelable<HashMap<String, Vec<RangedDiagnostic>>> {
-        let input_files = self.input_files(());
->>>>>>> 6ca69fe2
         let mut file_errors = HashMap::new();
 
         for input_file in &*input_files {
@@ -78,25 +67,13 @@
             let error_ranges = errors
                 .iter()
                 .map(|x| {
-<<<<<<< HEAD
-                    let left_side = x.start().unwrap();
+                    let left_side = x.span.start().unwrap();
                     let (left_line, left_col) = file_maps.location(left_side);
                     let left_position = Position::new(left_line, left_col);
 
-                    let right_side = x.end().unwrap();
+                    let right_side = x.span.end().unwrap();
                     let (right_line, right_col) = file_maps.location(right_side);
                     let right_position = Position::new(right_line, right_col);
-=======
-                    let left_side = x.span.start().unwrap();
-                    let (left_line, left_col) = file_maps.location(left_side).unwrap();
-                    let left_position =
-                        Position::new(left_line.to_usize() as u64, left_col.to_usize() as u64);
-
-                    let right_side = x.span.end().unwrap();
-                    let (right_line, right_col) = file_maps.location(right_side).unwrap();
-                    let right_position =
-                        Position::new(right_line.to_usize() as u64, right_col.to_usize() as u64);
->>>>>>> 6ca69fe2
 
                     RangedDiagnostic::new(
                         x.label.clone(),
