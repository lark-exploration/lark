[package]
name = "lark-query-system"
version = "0.1.0"
authors = ["Jonathan Turner <jonathan.d.turner@gmail.com>"]
edition = "2018"

[dependencies]
ast = { path = "../ast" }
codespan = "0.2.0"
debug = { path = "../debug" }
intern = { path = "../intern" }
hir = { path = "../hir" }
languageserver-types = "0.51.0"
lark-entity = { path = "../lark-entity" }
lark-error = { path = "../lark-error" }
lark-task-manager = { path = "../lark-task-manager" }
log = "0.4.5"
map = { path = "../map" }
parking_lot = "0.6.4"
parser = { path = "../parser" }
<<<<<<< HEAD
salsa = "0.7"
=======
salsa = "0.8"
>>>>>>> 3c2b200a
lark-ty = { path = "../lark-ty" }
lark-type-check = { path = "../lark-type-check" }
url = "1.7"<|MERGE_RESOLUTION|>--- conflicted
+++ resolved
@@ -18,11 +18,7 @@
 map = { path = "../map" }
 parking_lot = "0.6.4"
 parser = { path = "../parser" }
-<<<<<<< HEAD
-salsa = "0.7"
-=======
 salsa = "0.8"
->>>>>>> 3c2b200a
 lark-ty = { path = "../lark-ty" }
 lark-type-check = { path = "../lark-type-check" }
 url = "1.7"