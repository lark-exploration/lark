[package]
name = "ast"
version = "0.1.0"
authors = ["Niko Matsakis <niko@alum.mit.edu>"]
edition = "2018"

[dependencies]
codespan = "0.2.0"
log = "0.4.5"
parking_lot = "0.6.4"
<<<<<<< HEAD
salsa = "0.7"
=======
salsa = "0.8"
>>>>>>> 3c2b200a

debug = { path = "../debug" }
lark-debug-derive = { path = "../lark-debug-derive" }
lark-error = { path = "../lark-error" }
lark-entity = { path = "../lark-entity" }
indices = { path = "../indices" }
intern = { path = "../intern" }
parser = { path = "../parser" }

<|MERGE_RESOLUTION|>--- conflicted
+++ resolved
@@ -8,11 +8,7 @@
 codespan = "0.2.0"
 log = "0.4.5"
 parking_lot = "0.6.4"
-<<<<<<< HEAD
-salsa = "0.7"
-=======
 salsa = "0.8"
->>>>>>> 3c2b200a
 
 debug = { path = "../debug" }
 lark-debug-derive = { path = "../lark-debug-derive" }
