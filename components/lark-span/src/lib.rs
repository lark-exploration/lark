#![feature(crate_visibility_modifier)]
#![feature(nll)]
#![feature(in_band_lifetimes)]

mod file;
<<<<<<< HEAD
mod identifier;
mod location;
=======
>>>>>>> 14844978
mod span;
mod spanned;

pub use self::file::*;
<<<<<<< HEAD
pub use self::identifier::*;
pub use self::location::*;
=======
>>>>>>> 14844978
pub use self::span::*;
pub use self::spanned::*;<|MERGE_RESOLUTION|>--- conflicted
+++ resolved
@@ -3,19 +3,11 @@
 #![feature(in_band_lifetimes)]
 
 mod file;
-<<<<<<< HEAD
-mod identifier;
 mod location;
-=======
->>>>>>> 14844978
 mod span;
 mod spanned;
 
 pub use self::file::*;
-<<<<<<< HEAD
-pub use self::identifier::*;
 pub use self::location::*;
-=======
->>>>>>> 14844978
 pub use self::span::*;
 pub use self::spanned::*;