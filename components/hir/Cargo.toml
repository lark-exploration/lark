--- conflicted
+++ resolved
@@ -7,11 +7,7 @@
 [dependencies]
 log = "0.4.5"
 parking_lot = "0.6.4"
-<<<<<<< HEAD
-salsa = "0.7"
-=======
 salsa = "0.8"
->>>>>>> 3c2b200a
 
 ast = { path = "../ast" }
 debug = { path = "../debug" }
