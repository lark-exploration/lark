use crate::ir::ParsedFile;
use crate::lexer::definition::LexerState;
use crate::lexer::token::LexToken;
use crate::lexer::tools::Tokenizer;
use crate::parser::Parser;
use crate::syntax::entity::{EntitySyntax, ParsedEntity};
use crate::syntax::skip_newline::SkipNewline;
use crate::ParserDatabase;

use debug::DebugWith;
use intern::{Intern, Untern};
use lark_entity::MemberKind;
use lark_entity::{Entity, EntityData};
use lark_error::ErrorReported;
use lark_error::WithError;
<<<<<<< HEAD
use lark_hir::Member;
=======
use lark_hir as hir;
>>>>>>> 14844978
use lark_seq::Seq;
use lark_span::{ByteIndex, FileName, Location, Span, Spanned};
use lark_string::GlobalIdentifier;

crate fn file_tokens(
    db: &impl ParserDatabase,
    file_name: FileName,
) -> WithError<Seq<Spanned<LexToken, FileName>>> {
    let input = db.file_text(file_name);
    let mut tokenizer: Tokenizer<'_, LexerState> = Tokenizer::new(&input);
    let mut errors = vec![];
    let mut tokens = vec![];
    while let Some(token) = tokenizer.next() {
        match token {
            Ok(t) => tokens.push(t.in_file_named(file_name)),
            Err(span) => errors.push(crate::diagnostic(
                "unrecognized token",
                span.in_file_named(file_name),
            )),
        }
    }

    // Note: the EOF token is constructed "on the fly" by the parser
    // when the end of the current sequence of tokens is reached.

    WithError {
        value: Seq::from(tokens),
        errors,
    }
}

crate fn parsed_file(db: &impl ParserDatabase, file_name: FileName) -> WithError<ParsedFile> {
    log::debug!("root_entities({})", file_name.debug_with(db));

    parse_file(db, file_name)
        .map(|(entities, len)| ParsedFile::new(file_name, entities, Span::new(file_name, 0, len)))
}

fn parse_file(
    db: &impl ParserDatabase,
    file_name: FileName,
) -> WithError<(Seq<ParsedEntity>, usize)> {
    let entity_macro_definitions = &macros::default_entity_macros(db);
    let input = &db.file_text(file_name);
    let tokens = &db.file_tokens(file_name).into_value();
    let parser = Parser::new(file_name, db, entity_macro_definitions, input, tokens, 0);
    let file_entity = EntityData::InputFile { file: file_name.id }.intern(db);
    parser
        .parse_until_eof(SkipNewline(EntitySyntax::new(file_entity)))
        .map(|entities| (entities, input.len()))
}

crate fn child_parsed_entities(
    db: &impl ParserDatabase,
    entity: Entity,
) -> WithError<Seq<ParsedEntity>> {
    log::debug!("child_parsed_entities({})", entity.debug_with(db));

    match entity.untern(db) {
        EntityData::InputFile { file } => {
            let file_name = FileName { id: file };
<<<<<<< HEAD
            parse_file(db, file_name).map(|(entities, _)| entities)
=======
            let file_entity = EntityData::InputFile { file: file_name.id }.intern(db);
            let entity_macro_definitions = crate::macro_definitions(&db, file_entity);
            let input = &db.file_text(file_name);
            let tokens = &db.file_tokens(file_name).into_value();
            let parser = Parser::new(db, &entity_macro_definitions, input, tokens, 0);
            parser.parse_until_eof(SkipNewline(EntitySyntax::new(file_entity)))
>>>>>>> 14844978
        }

        EntityData::ItemName { .. } => db
            .parsed_entity(entity)
            .value
            .thunk
            .parse_children(entity, db)
            .map(Seq::from),

        EntityData::Error { .. } | EntityData::MemberName { .. } | EntityData::LangItem(_) => {
            WithError::ok(Seq::default())
        }
    }
}

crate fn parsed_entity(db: &impl ParserDatabase, entity: Entity) -> WithError<ParsedEntity> {
    match entity.untern(db) {
        EntityData::ItemName { base, .. } => {
            let WithError {
                value: siblings,
                errors,
            } = db.child_parsed_entities(base);

            let siblings = siblings
                .iter()
                .find(|p| p.entity == entity)
                .unwrap_or_else(|| {
                    panic!(
                        "parsed_entity({}): entity not found amongst its siblings `{:?}`",
                        entity.debug_with(db),
                        siblings.debug_with(db),
                    )
                })
                .clone();

            WithError {
                value: siblings,
                errors,
            }
        }

        EntityData::Error { .. }
        | EntityData::InputFile { .. }
        | EntityData::MemberName { .. }
        | EntityData::LangItem(_) => {
            panic!(
                "cannot compute: `parsed_entity({:?})`",
                entity.debug_with(db),
            );
        }
    }
}

crate fn child_entities(db: &impl ParserDatabase, entity: Entity) -> Seq<Entity> {
    db.child_parsed_entities(entity)
        .into_value()
        .iter()
        .map(|parsed_entity| parsed_entity.entity)
        .collect()
}

<<<<<<< HEAD
crate fn entity_span(db: &impl ParserDatabase, entity: Entity) -> Span<FileName> {
    db.parsed_entity(entity).value.full_span.in_file_named(
        entity
            .input_file(db)
            .expect("Unexpected entity_span for LangItem or Error"),
    )
}

crate fn line_offsets(db: &impl ParserDatabase, id: FileName) -> Seq<usize> {
    let text: &str = &db.file_text(id);
    let mut accumulator = 0;
    text.lines()
        .map(|line_text| {
            let line_start = accumulator;
            accumulator += line_text.len();
            if text[accumulator..].starts_with("\r\n") {
                accumulator += 1;
            } else if text[accumulator..].starts_with("\n") {
                accumulator += 1;
            }
            line_start
        })
        .chain(std::iter::once(text.len()))
        .collect()
}

crate fn location(db: &impl ParserDatabase, id: FileName, index: ByteIndex) -> Location {
    let line_offsets = db.line_offsets(id);
    let line = match line_offsets.binary_search(&index.to_usize()) {
        Ok(index) | Err(index) => index,
    };

    let line_start = line_offsets[line];
    let text: &str = &db.file_text(id);

    // count utf-8 characters to find column
    let column = text[line_start..index.to_usize()].chars().count();

    Location::new(line, column, index)
}

crate fn byte_index(db: &impl ParserDatabase, id: FileName, line: u64, column: u64) -> ByteIndex {
    let line = line as usize;
    let column = column as usize;
    let line_offsets = db.line_offsets(id);
    let line_start = line_offsets[line];
    ByteIndex::from(line_start + column)
}

crate fn descendant_entities(db: &impl ParserDatabase, root: Entity) -> Seq<Entity> {
    let mut entities = vec![root];

    // Go over each thing added to entities and add any nested
    // entities.
    let mut index = 0;
    while let Some(&entity) = entities.get(index) {
        index += 1;
        entities.extend(db.child_entities(entity).iter());
    }

    Seq::from(entities)
}

crate fn members(_db: &impl ParserDatabase, _owner: Entity) -> Result<Seq<Member>, ErrorReported> {
    unimplemented!()
    //let u = db.uhir_of_entity(owner);
    //match &u.value {
    //    uhir::Entity::Struct(s) => Ok(s
    //        .fields
    //        .iter()
    //        .map(|f| {
    //            let field_entity = EntityData::MemberName {
    //                base: owner,
    //                kind: hir::MemberKind::Field,
    //                id: *f.name,
    //            }
    //            .intern(db);
    //
    //            Member {
    //                name: *f.name,
    //                kind: hir::MemberKind::Field,
    //                entity: field_entity,
    //            }
    //        })
    //        .collect()),
    //
    //    uhir::Entity::Def(_) => panic!("asked for members of a function"),
    //}
}

crate fn member_entity(
    _db: &impl ParserDatabase,
    _owner: Entity,
    _kind: MemberKind,
    _name: GlobalIdentifier,
) -> Option<Entity> {
    unimplemented!()
    //match db.members(owner) {
    //    Err(report) => Some(Entity::error_sentinel(db, report)),
    //
    //    Ok(members) => members
    //        .iter()
    //        .filter_map(|member| {
    //            if member.kind == kind && member.name == name {
    //                Some(member.entity)
    //            } else {
    //                None
    //            }
    //        })
    //        .next(),
    //}
=======
crate fn fn_body(db: &impl ParserDatabase, entity: Entity) -> WithError<hir::FnBody> {
    db.parsed_entity(entity).thunk.parse_fn_body(entity, db)
>>>>>>> 14844978
}<|MERGE_RESOLUTION|>--- conflicted
+++ resolved
@@ -13,14 +13,11 @@
 use lark_entity::{Entity, EntityData};
 use lark_error::ErrorReported;
 use lark_error::WithError;
-<<<<<<< HEAD
-use lark_hir::Member;
-=======
 use lark_hir as hir;
->>>>>>> 14844978
 use lark_seq::Seq;
 use lark_span::{ByteIndex, FileName, Location, Span, Spanned};
 use lark_string::GlobalIdentifier;
+use std::sync::Arc;
 
 crate fn file_tokens(
     db: &impl ParserDatabase,
@@ -60,11 +57,11 @@
     db: &impl ParserDatabase,
     file_name: FileName,
 ) -> WithError<(Seq<ParsedEntity>, usize)> {
-    let entity_macro_definitions = &macros::default_entity_macros(db);
+    let file_entity = EntityData::InputFile { file: file_name.id }.intern(db);
+    let entity_macro_definitions = crate::macro_definitions(&db, file_entity);
     let input = &db.file_text(file_name);
     let tokens = &db.file_tokens(file_name).into_value();
-    let parser = Parser::new(file_name, db, entity_macro_definitions, input, tokens, 0);
-    let file_entity = EntityData::InputFile { file: file_name.id }.intern(db);
+    let parser = Parser::new(file_name, db, &entity_macro_definitions, input, tokens, 0);
     parser
         .parse_until_eof(SkipNewline(EntitySyntax::new(file_entity)))
         .map(|entities| (entities, input.len()))
@@ -79,21 +76,11 @@
     match entity.untern(db) {
         EntityData::InputFile { file } => {
             let file_name = FileName { id: file };
-<<<<<<< HEAD
             parse_file(db, file_name).map(|(entities, _)| entities)
-=======
-            let file_entity = EntityData::InputFile { file: file_name.id }.intern(db);
-            let entity_macro_definitions = crate::macro_definitions(&db, file_entity);
-            let input = &db.file_text(file_name);
-            let tokens = &db.file_tokens(file_name).into_value();
-            let parser = Parser::new(db, &entity_macro_definitions, input, tokens, 0);
-            parser.parse_until_eof(SkipNewline(EntitySyntax::new(file_entity)))
->>>>>>> 14844978
         }
 
         EntityData::ItemName { .. } => db
             .parsed_entity(entity)
-            .value
             .thunk
             .parse_children(entity, db)
             .map(Seq::from),
@@ -104,15 +91,12 @@
     }
 }
 
-crate fn parsed_entity(db: &impl ParserDatabase, entity: Entity) -> WithError<ParsedEntity> {
+crate fn parsed_entity(db: &impl ParserDatabase, entity: Entity) -> ParsedEntity {
     match entity.untern(db) {
         EntityData::ItemName { base, .. } => {
-            let WithError {
-                value: siblings,
-                errors,
-            } = db.child_parsed_entities(base);
-
-            let siblings = siblings
+            let siblings = db.child_parsed_entities(base).into_value();
+
+            siblings
                 .iter()
                 .find(|p| p.entity == entity)
                 .unwrap_or_else(|| {
@@ -122,12 +106,7 @@
                         siblings.debug_with(db),
                     )
                 })
-                .clone();
-
-            WithError {
-                value: siblings,
-                errors,
-            }
+                .clone()
         }
 
         EntityData::Error { .. }
@@ -150,9 +129,15 @@
         .collect()
 }
 
-<<<<<<< HEAD
+crate fn fn_body(db: &impl ParserDatabase, entity: Entity) -> WithError<Arc<hir::FnBody>> {
+    db.parsed_entity(entity)
+        .thunk
+        .parse_fn_body(entity, db)
+        .map(Arc::new)
+}
+
 crate fn entity_span(db: &impl ParserDatabase, entity: Entity) -> Span<FileName> {
-    db.parsed_entity(entity).value.full_span.in_file_named(
+    db.parsed_entity(entity).full_span.in_file_named(
         entity
             .input_file(db)
             .expect("Unexpected entity_span for LangItem or Error"),
@@ -214,7 +199,10 @@
     Seq::from(entities)
 }
 
-crate fn members(_db: &impl ParserDatabase, _owner: Entity) -> Result<Seq<Member>, ErrorReported> {
+crate fn members(
+    _db: &impl ParserDatabase,
+    _owner: Entity,
+) -> Result<Seq<hir::Member>, ErrorReported> {
     unimplemented!()
     //let u = db.uhir_of_entity(owner);
     //match &u.value {
@@ -262,8 +250,4 @@
     //        })
     //        .next(),
     //}
-=======
-crate fn fn_body(db: &impl ParserDatabase, entity: Entity) -> WithError<hir::FnBody> {
-    db.parsed_entity(entity).thunk.parse_fn_body(entity, db)
->>>>>>> 14844978
 }