--- conflicted
+++ resolved
@@ -1,26 +1,16 @@
-<<<<<<< HEAD
-=======
-use ast::AstDatabase;
-use codespan::{ByteIndex, CodeMap, ColumnIndex, FileMap, FileName, LineIndex};
->>>>>>> 14844978
 use flexi_logger::{opt_format, Logger};
 use intern::{Intern, Untern};
 use language_reporting::{emit, Diagnostic, Label, Severity};
 use languageserver_types::Position;
 use lark_entity::{EntityData, ItemKind, MemberKind};
 use lark_language_server::{lsp_serve, LspResponder};
-<<<<<<< HEAD
+use lark_mir::MirDatabase;
 use lark_parser::{IntoFileName, ParserDatabase, ParserDatabaseExt};
-use lark_query_system::ls_ops::{Cancelled, LsDatabase};
-use lark_query_system::{LarkDatabase, QuerySystem};
-use lark_span::{ByteIndex, FileName, Span};
-=======
-use lark_mir::MirDatabase;
 use lark_query_system::ls_ops::Cancelled;
 use lark_query_system::ls_ops::LsDatabase;
 use lark_query_system::LarkDatabase;
 use lark_query_system::QuerySystem;
->>>>>>> 14844978
+use lark_span::{ByteIndex, FileName, Span};
 use lark_task_manager::Actor;
 use salsa::Database;
 use std::borrow::Cow;
@@ -31,13 +21,8 @@
 use std::{env, io};
 use termcolor::{ColorChoice, StandardStream};
 
-<<<<<<< HEAD
-pub(crate) fn build(file_name: &str) {
+pub(crate) fn build(file_name: &str, output_file_name: Option<&str>) {
     let mut file = match File::open(file_name) {
-=======
-pub(crate) fn build(filename: &str, output_filename: Option<&str>) {
-    let mut file = match File::open(filename) {
->>>>>>> 14844978
         Ok(f) => f,
         Err(err) => {
             eprintln!("failed to open `{}`: {}", file_name, err);
@@ -55,10 +40,9 @@
     }
 
     let mut db = LarkDatabase::default();
-    let file_name: FileName = file_name.into_file_name(&db);
-    db.add_file(file_name, contents);
 
-    let file_id = file_name.into_file_name(&db);
+    let file_id: FileName = file_name.into_file_name(&db);
+    db.add_file(file_id, contents);
 
     match db.errors_for_project() {
         Ok(errors) => {
@@ -76,7 +60,7 @@
                     let error = Diagnostic::new(Severity::Error, ranged_diagnostic.label);
 
                     let span = Span::new(
-                        file_name,
+                        file_id,
                         db.byte_index(file_id, range.start.line, range.start.character),
                         db.byte_index(file_id, range.end.line, range.end.character),
                     );
@@ -96,13 +80,13 @@
             }
 
             if error_count == 0 {
-                let out_filename = if let Some(path) = output_filename {
+                let out_file_name = if let Some(path) = output_file_name {
                     path.to_string()
                 } else {
                     let file_path = if cfg!(windows) {
-                        std::path::Path::new(filename).with_extension("exe")
+                        std::path::Path::new(file_name).with_extension("exe")
                     } else {
-                        std::path::Path::new(filename).with_extension("")
+                        std::path::Path::new(file_name).with_extension("")
                     };
 
                     file_path.file_name().unwrap().to_str().unwrap().to_string()
@@ -111,7 +95,7 @@
                 let source_file = lark_build::codegen(&mut db, lark_build::CodegenType::Rust);
 
                 lark_build::build(
-                    &out_filename,
+                    &out_file_name,
                     &source_file.value,
                     lark_build::CodegenType::Rust,
                 )
