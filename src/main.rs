--- conflicted
+++ resolved
@@ -7,17 +7,12 @@
 #![allow(unused)]
 
 #[macro_use]
-<<<<<<< HEAD
 mod lexer;
 
-=======
+#[macro_use]
 mod indices;
 
-#[macro_use]
-mod lexer;
-
 mod arena;
->>>>>>> 2d0e3f3d
 mod codegen;
 mod eval;
 mod ir;
